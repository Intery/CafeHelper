-- Metadata {{{
CREATE TABLE VersionHistory(
  version INTEGER NOT NULL,
  time TIMESTAMP WITH TIME ZONE DEFAULT CURRENT_TIMESTAMP NOT NULL,
  author TEXT
);
INSERT INTO VersionHistory (version, author) VALUES (14, 'Initial Creation');


CREATE OR REPLACE FUNCTION update_timestamp_column()
RETURNS TRIGGER AS $$
BEGIN
  NEW._timestamp = (now() at time zone 'utc'); 
  RETURN NEW;
END;
$$ language 'plpgsql';
-- }}}

-- App metadata {{{

CREATE TABLE global_user_blacklist(
  userid BIGINT PRIMARY KEY,
  ownerid BIGINT NOT NULL,
  reason TEXT NOT NULL,
  created_at TIMESTAMPTZ DEFAULT now()
);

CREATE TABLE global_guild_blacklist(
  guildid BIGINT PRIMARY KEY,
  ownerid BIGINT NOT NULL,
  reason TEXT NOT NULL,
  created_at TIMESTAMPTZ DEFAULT now()
);

CREATE TABLE app_config(
  appname TEXT PRIMARY KEY,
  created_at TIMESTAMPTZ NOT NULL DEFAULT now()
);

CREATE TABLE bot_config(
  appname TEXT PRIMARY KEY REFERENCES app_config(appname) ON DELETE CASCADE,
  sponsor_prompt TEXT,
  sponsor_message TEXT,
  default_skin TEXT
);

CREATE TABLE shard_data(
  shardname TEXT PRIMARY KEY,
  appname TEXT REFERENCES bot_config(appname) ON DELETE CASCADE,
  shard_id INTEGER NOT NULL,
  shard_count INTEGER NOT NULL,
  last_login TIMESTAMPTZ,
  guild_count INTEGER
);

CREATE TYPE OnlineStatus AS ENUM(
  'ONLINE',
  'IDLE',
  'DND',
  'OFFLINE'
);

CREATE TYPE ActivityType AS ENUM(
  'PLAYING',
  'WATCHING',
  'LISTENING',
  'STREAMING'
);

CREATE TABLE bot_config_presence(
  appname TEXT PRIMARY KEY REFERENCES bot_config(appname) ON DELETE CASCADE,
  online_status OnlineStatus,
  activity_type ActivityType,
  activity_name Text
);

-- }}}

-- User configuration data {{{
CREATE TABLE user_config(
  userid BIGINT PRIMARY KEY,
  timezone TEXT,
  name TEXT,
  topgg_vote_reminder BOOLEAN,
  avatar_hash TEXT,
  API_timestamp BIGINT,
  gems INTEGER DEFAULT 0,
  first_seen TIMESTAMPTZ DEFAULT now(),
  last_seen TIMESTAMPTZ,
  locale_hint TEXT,
  locale TEXT,
  show_global_stats BOOLEAN
);
-- }}}

-- Guild configuration data {{{
CREATE TYPE RankType AS ENUM(
  'XP',
  'VOICE',
  'MESSAGE'
);

CREATE TABLE guild_config(
  guildid BIGINT PRIMARY KEY,
  admin_role BIGINT,
  mod_role BIGINT,
  event_log_channel BIGINT,
  mod_log_channel BIGINT,
  alert_channel BIGINT,
  studyban_role BIGINT,
  min_workout_length INTEGER,
  workout_reward INTEGER,
  max_tasks INTEGER,
  task_reward INTEGER,
  task_reward_limit INTEGER,
  study_hourly_reward INTEGER,
  study_hourly_live_bonus INTEGER,
  renting_price INTEGER,
  renting_category BIGINT,
  renting_cap INTEGER,
  renting_role BIGINT,
  renting_sync_perms BOOLEAN,
  accountability_category BIGINT,
  accountability_lobby BIGINT,
  accountability_bonus INTEGER,
  accountability_reward INTEGER,
  accountability_price INTEGER,
  video_studyban BOOLEAN,
  video_grace_period INTEGER,
  greeting_channel BIGINT,
  greeting_message TEXT,
  returning_message TEXT,
  starting_funds INTEGER,
  persist_roles BOOLEAN,
  daily_study_cap INTEGER,
  pomodoro_channel BIGINT,
  name TEXT,
  locale TEXT,
  force_locale BOOLEAN,
  allow_transfers BOOLEAN,
  season_start TIMESTAMPTZ,
  xp_per_period INTEGER,
  xp_per_centiword INTEGER,
  coins_per_centixp INTEGER,
  timezone TEXT,
  rank_type RankType,
  rank_channel BIGINT,
  dm_ranks BOOLEAN,
  renting_visible BOOLEAN,
  first_joined_at TIMESTAMPTZ DEFAULT now(),
  left_at TIMESTAMPTZ
);

CREATE TABLE ignored_members(
  guildid BIGINT NOT NULL,
  userid BIGINT NOT NULL
);
CREATE INDEX ignored_member_guilds ON ignored_members (guildid);

CREATE TABLE unranked_roles(
  guildid BIGINT NOT NULL,
  roleid BIGINT NOT NULL
);
CREATE INDEX unranked_roles_guilds ON unranked_roles (guildid);

CREATE TABLE donator_roles(
  guildid BIGINT NOT NULL,
  roleid BIGINT NOT NULL
);
CREATE INDEX donator_roles_guilds ON donator_roles (guildid);

CREATE TABLE autoroles(
  guildid BIGINT NOT NULL,
  roleid BIGINT NOT NULL
);
CREATE INDEX autoroles_guilds ON autoroles (guildid);

CREATE TABLE bot_autoroles(
  guildid BIGINT NOT NULL ,
  roleid BIGINT NOT NULL
);
CREATE INDEX bot_autoroles_guilds ON bot_autoroles (guildid);

CREATE TYPE StatisticType AS ENUM(
  'VOICE',
  'TEXT',
  'ANKI'
);
CREATE TABLE visible_statistics(
  guildid BIGINT NOT NULL REFERENCES guild_config ON DELETE CASCADE,
  stat_type StatisticType NOT NULL
);
CREATE INDEX visible_statistics_guilds ON visible_statistics (guildid);

CREATE TABLE channel_webhooks(
  channelid BIGINT NOT NULL PRIMARY KEY,
  webhookid BIGINT NOT NULL,
  token TEXT NOT NULL
);
-- }}}

-- Economy Data {{{
CREATE TYPE CoinTransactionType AS ENUM(
  'REFUND',
  'TRANSFER',
  'SHOP_PURCHASE',
  'VOICE_SESSION',
  'TEXT_SESSION',
  'ADMIN',
  'TASKS',
  'SCHEDULE_BOOK',
  'SCHEDULE_REWARD',
  'OTHER'
);


CREATE TABLE coin_transactions(
  transactionid SERIAL PRIMARY KEY,
  transactiontype CoinTransactionType NOT NULL,
  guildid BIGINT NOT NULL REFERENCES guild_config (guildid) ON DELETE CASCADE,
  actorid BIGINT NOT NULL,
  amount INTEGER NOT NULL,
  bonus INTEGER NOT NULL DEFAULT 0,
  from_account BIGINT,
  to_account BIGINT,
  refunds INTEGER REFERENCES coin_transactions (transactionid) ON DELETE SET NULL,
  created_at TIMESTAMPTZ NOT NULL DEFAULT (now() at time zone 'utc')
);
CREATE INDEX coin_transaction_guilds ON coin_transactions (guildid);

CREATE TABLE coin_transactions_tasks(
  transactionid INTEGER PRIMARY KEY REFERENCES coin_transactions (transactionid) ON DELETE CASCADE,
  count INTEGER NOT NULL
);

CREATE TYPE EconAdminTarget AS ENUM(
  'ROLE',
  'USER',
  'GUILD'
);

CREATE TYPE EconAdminAction AS ENUM(
  'SET',
  'ADD'
);

CREATE TABLE economy_admin_actions(
  actionid SERIAL PRIMARY KEY,
  target_type EconAdminTarget NOT NULL,
  action_type EconAdminAction NOT NULL,
  targetid INTEGER NOT NULL,
  amount INTEGER NOT NULL
);

CREATE TABLE coin_transactions_admin_actions(
  actionid INTEGER NOT NULL REFERENCES economy_admin_actions (actionid),
  transactionid INTEGER NOT NULL REFERENCES coin_transactions (transactionid),
  PRIMARY KEY (actionid, transactionid)
);
CREATE INDEX coin_transactions_admin_actions_transactionid ON coin_transactions_admin_actions (transactionid);
-- }}}

-- Workout data {{{
CREATE TABLE workout_channels(
  guildid BIGINT NOT NULL,
  channelid BIGINT NOT NULL
);
CREATE INDEX workout_channels_guilds ON workout_channels (guildid);

CREATE TABLE workout_sessions(
  sessionid SERIAL PRIMARY KEY,
  guildid BIGINT NOT NULL,
  userid BIGINT NOT NULL,
  start_time TIMESTAMP DEFAULT (now() at time zone 'utc'),
  duration INTEGER,
  channelid BIGINT
);
CREATE INDEX workout_sessions_members ON workout_sessions (guildid, userid);
-- }}}

-- Tasklist data {{{
CREATE TABLE tasklist(
  taskid SERIAL PRIMARY KEY,
  userid BIGINT NOT NULL,
  content TEXT NOT NULL,
  rewarded BOOL DEFAULT FALSE,
  deleted_at TIMESTAMPTZ,
  completed_at TIMESTAMPTZ,
  created_at TIMESTAMPTZ,
  last_updated_at TIMESTAMPTZ
);
CREATE INDEX tasklist_users ON tasklist (userid);
ALTER TABLE tasklist
  ADD CONSTRAINT fk_tasklist_users
  FOREIGN KEY (userid)
  REFERENCES user_config (userid)
  ON DELETE CASCADE
  NOT VALID;
ALTER TABLE tasklist
  ADD COLUMN parentid INTEGER REFERENCES tasklist (taskid) ON DELETE SET NULL;

CREATE TABLE tasklist_channels(
  guildid BIGINT NOT NULL,
  channelid BIGINT NOT NULL
);
CREATE INDEX tasklist_channels_guilds ON tasklist_channels (guildid);
ALTER TABLE tasklist_channels
  ADD CONSTRAINT fk_tasklist_channels_guilds
  FOREIGN KEY (guildid)
  REFERENCES guild_config (guildid)
  ON DELETE CASCADE
  NOT VALID;

CREATE TABLE tasklist_reward_history(
  userid BIGINT NOT NULL,
  reward_time TIMESTAMP DEFAULT (now() at time zone 'utc'),
  reward_count INTEGER
);
CREATE INDEX tasklist_reward_history_users ON tasklist_reward_history (userid, reward_time);
-- }}}

-- Reminder data {{{
CREATE TABLE reminders(
    reminderid SERIAL PRIMARY KEY,
    userid BIGINT NOT NULL REFERENCES user_config(userid) ON DELETE CASCADE,
    remind_at TIMESTAMPTZ NOT NULL,
    content TEXT NOT NULL,
    message_link TEXT,
    interval INTEGER,
    failed BOOLEAN,
    created_at TIMESTAMPTZ DEFAULT now(),
    title TEXT,
    footer TEXT
);
CREATE INDEX reminder_users ON reminders (userid);
-- }}}

-- Voice tracking data {{{
CREATE TABLE tracked_channels(
  channelid BIGINT PRIMARY KEY,
  guildid BIGINT NOT NULL,
  deleted BOOLEAN DEFAULT FALSE,
  _timestamp TIMESTAMPTZ NOT NULL DEFAULT (now() AT TIME ZONE 'utc'),
  FOREIGN KEY (guildid) REFERENCES guild_config (guildid) ON DELETE CASCADE
);
CREATE INDEX tracked_channels_guilds ON tracked_channels (guildid);

CREATE TABLE untracked_channels(
  guildid BIGINT NOT NULL,
  channelid BIGINT NOT NULL
);
CREATE INDEX untracked_channels_guilds ON untracked_channels (guildid);

CREATE TABLE study_badges(
  badgeid SERIAL PRIMARY KEY,
  guildid BIGINT NOT NULL,
  roleid BIGINT NOT NULL,
  required_time INTEGER NOT NULL
);
CREATE UNIQUE INDEX study_badge_guilds ON study_badges (guildid, required_time);

CREATE VIEW study_badge_roles AS
  SELECT
    *,
    row_number() OVER (PARTITION BY guildid ORDER BY required_time ASC) AS guild_badge_level
  FROM
    study_badges
  ORDER BY guildid, required_time ASC;
-- }}}

-- Shop data {{{
CREATE TYPE ShopItemType AS ENUM (
  'COLOUR_ROLE'
);

CREATE TABLE shop_items(
  itemid SERIAL PRIMARY KEY,
  guildid BIGINT NOT NULL,
  item_type ShopItemType NOT NULL,
  price INTEGER NOT NULL,
  purchasable BOOLEAN DEFAULT TRUE,
  deleted BOOLEAN DEFAULT FALSE,
  created_at TIMESTAMP DEFAULT (now() at time zone 'utc')
);
CREATE INDEX guild_shop_items ON shop_items (guildid);

CREATE TABLE coin_transactions_shop(
  transactionid INTEGER PRIMARY KEY REFERENCES coin_transactions (transactionid) ON DELETE CASCADE,
  itemid INTEGER NOT NULL REFERENCES shop_items (itemid) ON DELETE CASCADE
);

CREATE TABLE shop_items_colour_roles(
  itemid INTEGER PRIMARY KEY REFERENCES shop_items(itemid) ON DELETE CASCADE,
  roleid BIGINT NOT NULL
);

CREATE TABLE member_inventory(
  inventoryid SERiAL PRIMARY KEY,
  transactionid INTEGER REFERENCES coin_transactions (transactionid) ON DELETE SET NULL,
  guildid BIGINT NOT NULL,
  userid BIGINT NOT NULL,
  itemid INTEGER NOT NULL REFERENCES shop_items(itemid) ON DELETE CASCADE
);

CREATE INDEX member_inventory_members ON member_inventory(guildid, userid);


CREATE VIEW shop_item_info AS
  SELECT
    *,
    row_number() OVER (PARTITION BY guildid ORDER BY itemid) AS guild_itemid
  FROM
    shop_items
  LEFT JOIN shop_items_colour_roles USING (itemid)
  ORDER BY itemid ASC;


CREATE VIEW member_inventory_info AS
  SELECT
    inv.inventoryid AS inventoryid,
    inv.guildid AS guildid,
    inv.userid AS userid,
    inv.transactionid AS transactionid,
    items.itemid AS itemid,
    items.item_type AS item_type,
    items.price AS price,
    items.purchasable AS purchasable,
    items.deleted AS deleted,
    items.guild_itemid AS guild_itemid,
    items.roleid AS roleid
  FROM
    member_inventory inv
  LEFT JOIN shop_item_info items USING (itemid)
  ORDER BY itemid ASC;

/*
-- Shop config, not implemented
CREATE TABLE guild_shop_config(
  guildid BIGINT PRIMARY KEY
);

CREATE TABLE guild_colourroles_config(
);
*/
-- }}}

-- Moderation data {{{
CREATE TABLE video_channels(
  guildid BIGINT NOT NULL,
  channelid BIGINT NOT NULL
);
CREATE INDEX video_channels_guilds ON video_channels (guildid);

CREATE TABLE video_exempt_roles(
  guildid BIGINT NOT NULL,
  roleid BIGINT NOT NULL,
  _timestamp TIMESTAMPTZ NOT NULL DEFAULT now(),
  FOREIGN KEY (guildid) REFERENCES guild_config (guildid) ON DELETE CASCADE ON UPDATE CASCADE,
  PRIMARY KEY (guildid, roleid)
);

CREATE TYPE TicketType AS ENUM (
  'NOTE',
  'STUDY_BAN',
  'MESSAGE_CENSOR',
  'INVITE_CENSOR',
  'WARNING'
);

CREATE TYPE TicketState AS ENUM (
  'OPEN',
  'EXPIRING',
  'EXPIRED',
  'PARDONED'
);

CREATE TABLE tickets(
  ticketid SERIAL PRIMARY KEY,
  guildid BIGINT NOT NULL,
  targetid BIGINT NOT NULL,
  ticket_type TicketType NOT NULL, 
  ticket_state TicketState NOT NULL DEFAULT 'OPEN',
  moderator_id BIGINT NOT NULL,
  log_msg_id BIGINT,
  created_at TIMESTAMP DEFAULT (now() at time zone 'utc'),
  auto BOOLEAN DEFAULT FALSE,  -- Whether the ticket was automatically created
  content TEXT,  -- Main ticket content, usually contains the ticket reason
  context TEXT,  -- Optional flexible column only used by some TicketTypes
  addendum TEXT,  -- Optional extra text used for after-the-fact context information
  duration INTEGER,  -- Optional duration column, mostly used by automatic tickets
  file_name TEXT,  -- Optional file name to accompany the ticket
  file_data BYTEA,  -- Optional file data to accompany the ticket
  expiry TIMESTAMPTZ,  -- Time to automatically expire the ticket  
  pardoned_by BIGINT,  -- Actorid who pardoned the ticket
  pardoned_at TIMESTAMPTZ,  -- Time when the ticket was pardoned
  pardoned_reason TEXT  -- Reason the ticket was pardoned
);
CREATE INDEX tickets_members_types ON tickets (guildid, targetid, ticket_type);
CREATE INDEX tickets_states ON tickets (ticket_state);

CREATE VIEW ticket_info AS
  SELECT
    *,
    row_number() OVER (PARTITION BY guildid ORDER BY ticketid) AS guild_ticketid
  FROM tickets
  ORDER BY ticketid;

ALTER TABLE ticket_info ALTER ticket_state SET DEFAULT 'OPEN';
ALTER TABLE ticket_info ALTER created_at SET DEFAULT (now() at time zone 'utc');
ALTER TABLE ticket_info ALTER auto SET DEFAULT False;

CREATE OR REPLACE FUNCTION instead_of_ticket_info()
  RETURNS trigger AS
$$
BEGIN
    IF TG_OP = 'INSERT' THEN
        INSERT INTO tickets(
          guildid,
          targetid,
          ticket_type, 
          ticket_state,
          moderator_id,
          log_msg_id,
          created_at,
          auto,
          content,
          context,
          addendum,
          duration,
          file_name,
          file_data,
          expiry,
          pardoned_by,
          pardoned_at,
          pardoned_reason
        ) VALUES (
          NEW.guildid,
          NEW.targetid,
          NEW.ticket_type, 
          NEW.ticket_state,
          NEW.moderator_id,
          NEW.log_msg_id,
          NEW.created_at,
          NEW.auto,
          NEW.content,
          NEW.context,
          NEW.addendum,
          NEW.duration,
          NEW.file_name,
          NEW.file_data,
          NEW.expiry,
          NEW.pardoned_by,
          NEW.pardoned_at,
          NEW.pardoned_reason
        ) RETURNING ticketid INTO NEW.ticketid;
        RETURN NEW;
    ELSIF TG_OP = 'UPDATE' THEN
        UPDATE tickets SET
          guildid = NEW.guildid,
          targetid = NEW.targetid,
          ticket_type = NEW.ticket_type, 
          ticket_state = NEW.ticket_state,
          moderator_id = NEW.moderator_id,
          log_msg_id = NEW.log_msg_id,
          created_at = NEW.created_at,
          auto = NEW.auto,
          content = NEW.content,
          context = NEW.context,
          addendum = NEW.addendum,
          duration = NEW.duration,
          file_name = NEW.file_name,
          file_data = NEW.file_data,
          expiry = NEW.expiry,
          pardoned_by = NEW.pardoned_by,
          pardoned_at = NEW.pardoned_at,
          pardoned_reason = NEW.pardoned_reason
        WHERE
          ticketid = OLD.ticketid;
        RETURN NEW;
    ELSIF TG_OP = 'DELETE' THEN
        DELETE FROM tickets WHERE ticketid = OLD.ticketid;
        RETURN OLD;
    END IF;
END;
$$ LANGUAGE PLPGSQL;

CREATE TRIGGER instead_of_ticket_info_trig
    INSTEAD OF INSERT OR UPDATE OR DELETE ON
      ticket_info FOR EACH ROW 
      EXECUTE PROCEDURE instead_of_ticket_info();


CREATE TABLE studyban_durations(
  rowid SERIAL PRIMARY KEY,
  guildid BIGINT NOT NULL,
  duration INTEGER NOT NULL
);
CREATE INDEX studyban_durations_guilds ON studyban_durations (guildid);
-- }}}

-- Member configuration and stored data {{{
CREATE TABLE members(
  guildid BIGINT,
  userid BIGINT,
  tracked_time INTEGER DEFAULT 0,
  coins INTEGER DEFAULT 0,
  workout_count INTEGER DEFAULT 0,
  revision_mute_count INTEGER DEFAULT 0,
  last_workout_start TIMESTAMP,
  last_study_badgeid INTEGER REFERENCES study_badges ON DELETE SET NULL,
  video_warned BOOLEAN DEFAULT FALSE,
  display_name TEXT,
  first_joined TIMESTAMPTZ DEFAULT now(),
  last_left TIMESTAMPTZ,
  _timestamp TIMESTAMP DEFAULT (now() at time zone 'utc'),
  PRIMARY KEY(guildid, userid)
);
CREATE INDEX member_timestamps ON members (_timestamp);

CREATE TRIGGER update_members_timstamp BEFORE UPDATE
ON members FOR EACH ROW EXECUTE PROCEDURE 
update_timestamp_column();

ALTER TABLE members
  ADD CONSTRAINT fk_members_users FOREIGN KEY (userid) REFERENCES user_config (userid) ON DELETE CASCADE NOT VALID;
ALTER TABLE members
  ADD CONSTRAINT fk_members_guilds FOREIGN KEY (guildid) REFERENCES guild_config (guildid) ON DELETE CASCADE NOT VALID;
-- }}}

-- Message tracking and statistics {{{
CREATE TYPE ExperienceType AS ENUM(
  'VOICE_XP',
  'TEXT_XP',
  'QUEST_XP',  -- Custom guild quests
  'ACHIEVEMENT_XP', -- Individual tracked achievements
  'BONUS_XP' -- Manually adjusted XP
);

CREATE TABLE member_experience(
  member_expid BIGSERIAL PRIMARY KEY,
  guildid BIGINT NOT NULL,
  userid BIGINT NOT NULL,
  earned_at TIMESTAMPTZ NOT NULL DEFAULT (now() at time zone 'UTC'),
  amount INTEGER NOT NULL,
  exp_type ExperienceType NOT NULL,
  transactionid INTEGER REFERENCES coin_transactions ON DELETE SET NULL,
  FOREIGN KEY (guildid, userid) REFERENCES members ON DELETE CASCADE
);
CREATE INDEX member_experience_members ON member_experience (guildid, userid, earned_at);
CREATE INDEX member_experience_guilds ON member_experience (guildid, earned_at);

CREATE TABLE user_experience(
  user_expid BIGSERIAL PRIMARY KEY,
  userid BIGINT NOT NULL,
  earned_at TIMESTAMPTZ NOT NULL DEFAULT (now() at time zone 'UTC'),
  amount INTEGER NOT NULL,
  exp_type ExperienceType NOT NULL,
  FOREIGN KEY (userid) REFERENCES user_config ON DELETE CASCADE
);
CREATE INDEX user_experience_users ON user_experience (userid, earned_at);


CREATE TABLE bot_config_experience_rates(
  appname TEXT PRIMARY KEY REFERENCES bot_config(appname) ON DELETE CASCADE,
  period_length INTEGER,
  xp_per_period INTEGER,
  xp_per_centiword INTEGER
);

CREATE TABLE text_sessions(
  sessionid BIGSERIAL PRIMARY KEY,
  guildid BIGINT NOT NULL,
  userid BIGINT NOT NULL,
  start_time TIMESTAMPTZ NOT NULL,
  duration INTEGER NOT NULL,
  messages INTEGER NOT NULL,
  words INTEGER NOT NULL,
  periods INTEGER NOT NULL,
  user_expid BIGINT REFERENCES user_experience,
  member_expid BIGINT REFERENCES member_experience,
  end_time TIMESTAMP GENERATED ALWAYS AS
    ((start_time AT TIME ZONE 'UTC') + duration * interval '1 second')
  STORED,
  FOREIGN KEY (guildid, userid) REFERENCES members (guildid, userid) ON DELETE CASCADE
);
CREATE INDEX text_sessions_members ON text_sessions (guildid, userid);
CREATE INDEX text_sessions_start_time ON text_sessions (start_time);
CREATE INDEX text_sessions_end_time ON text_sessions (end_time);

CREATE TABLE untracked_text_channels(
  channelid BIGINT PRIMARY KEY,
  guildid BIGINT NOT NULL,
  _timestamp TIMESTAMPTZ NOT NULL DEFAULT (now() AT TIME ZONE 'utc'),
  FOREIGN KEY (guildid) REFERENCES guild_config (guildid) ON DELETE CASCADE
);
CREATE INDEX untracked_text_channels_guilds ON untracked_text_channels (guildid);

-- }}}

-- Study Session Data {{{
CREATE TYPE SessionChannelType AS ENUM (
  'STANDARD',
  'ACCOUNTABILITY',
  'RENTED',
  'EXTERNAL'
);


CREATE TABLE voice_sessions(
  sessionid SERIAL PRIMARY KEY,
  guildid BIGINT NOT NULL,
  userid BIGINT NOT NULL,
  channelid BIGINT,
  rating INTEGER,
  tag TEXT,
  start_time TIMESTAMPTZ NOT NULL,
  duration INTEGER NOT NULL,
  live_duration INTEGER DEFAULT 0,
  stream_duration INTEGER DEFAULT 0,
  video_duration INTEGER DEFAULT 0,
  transactionid INTEGER REFERENCES coin_transactions (transactionid) ON UPDATE CASCADE ON DELETE CASCADE,
  FOREIGN KEY (guildid, userid) REFERENCES members (guildid, userid) ON DELETE CASCADE
);
CREATE INDEX voice_session_members ON voice_sessions (guildid, userid, start_time);
CREATE INDEX voice_session_guild_time ON voice_sessions USING BTREE (guildid, start_time);
CREATE INDEX voice_session_user_time ON voice_sessions USING BTREE (userid, start_time);
ALTER TABLE voice_sessions ADD FOREIGN KEY (channelid) REFERENCES tracked_channels (channelid);

CREATE TABLE voice_sessions_ongoing(
  guildid BIGINT NOT NULL,
  userid BIGINT NOT NULL,
  channelid BIGINT REFERENCES tracked_channels (channelid),
  rating INTEGER,
  tag TEXT,
  start_time TIMESTAMPTZ DEFAULT (now() AT TIME ZONE 'UTC'),
  live_duration INTEGER NOT NULL DEFAULT 0,
  video_duration INTEGER NOT NULL DEFAULT 0,
  stream_duration INTEGER NOT NULL DEFAULT 0,
  coins_earned INTEGER NOT NULL DEFAULT 0,
  last_update TIMESTAMPTZ DEFAULT (now() AT TIME ZONE 'UTC'),
  live_stream BOOLEAN NOT NULL DEFAULT FALSE,
  live_video BOOLEAN NOT NULL DEFAULT FALSE,
  hourly_coins FLOAT NOT NULL DEFAULT 0,
  FOREIGN KEY (guildid, userid) REFERENCES members (guildid, userid) ON DELETE CASCADE
);
CREATE UNIQUE INDEX voice_sessions_ongoing_members ON voice_sessions_ongoing (guildid, userid);

CREATE FUNCTION close_study_session_at(_guildid BIGINT, _userid BIGINT, _now TIMESTAMPTZ)
  RETURNS SETOF members
AS $$
  BEGIN
    RETURN QUERY
    WITH
      voice_session AS (
        DELETE FROM voice_sessions_ongoing
        WHERE guildid=_guildid AND userid=_userid
        RETURNING
          channelid, rating, tag, start_time,
          EXTRACT(EPOCH FROM (_now - start_time)) AS total_duration,
          (
            CASE WHEN live_stream
              THEN stream_duration + EXTRACT(EPOCH FROM (_now - last_update))
              ELSE stream_duration
            END
          ) AS stream_duration,
          (
            CASE WHEN live_video
              THEN video_duration + EXTRACT(EPOCH FROM (_now - last_update))
              ELSE video_duration
            END
          ) AS video_duration,
          (
            CASE WHEN live_stream OR live_video
              THEN live_duration + EXTRACT(EPOCH FROM (_now - last_update))
              ELSE live_duration
            END
          ) AS live_duration,
          (
            coins_earned + LEAST((EXTRACT(EPOCH FROM (_now - last_update)) * hourly_coins) / 3600, 2147483647)
          ) AS coins_earned
      ),
      economy_transaction AS (
        INSERT INTO coin_transactions (
          guildid, actorid,
          from_account, to_account,
          amount, bonus, transactiontype
        ) SELECT 
          _guildid, 0,
          NULL, _userid,
          voice_session.coins_earned, 0, 'VOICE_SESSION'
        FROM voice_session
        RETURNING 
          transactionid
      ),
      saved_session AS (
        INSERT INTO voice_sessions (
          guildid, userid, channelid,
          rating, tag,
          start_time, duration, live_duration, stream_duration, video_duration,
          transactionid
        ) SELECT 
          _guildid, _userid, voice_session.channelid,
          voice_session.rating, voice_session.tag,
          voice_session.start_time, voice_session.total_duration, voice_session.live_duration,
          voice_session.stream_duration, voice_session.video_duration,
          economy_transaction.transactionid
        FROM voice_session, economy_transaction
        RETURNING *
      )
    UPDATE members
    SET
      coins=LEAST(coins::BIGINT + voice_session.coins_earned::BIGINT, 2147483647)
    FROM
      voice_session
    WHERE
      members.guildid=_guildid AND members.userid=_userid
    RETURNING members.*;
  END;
$$ LANGUAGE PLPGSQL;

CREATE OR REPLACE FUNCTION update_voice_session(
  _guildid BIGINT, _userid BIGINT, _at TIMESTAMPTZ, _live_stream BOOLEAN, _live_video BOOLEAN, _hourly_coins FLOAT
) RETURNS SETOF voice_sessions_ongoing AS $$
  BEGIN
    RETURN QUERY
    UPDATE
      voice_sessions_ongoing
    SET
      stream_duration = (
        CASE WHEN live_stream
          THEN stream_duration + EXTRACT(EPOCH FROM (_at - last_update))
          ELSE stream_duration
        END
      ),
      video_duration = (
        CASE WHEN live_video
          THEN video_duration + EXTRACT(EPOCH FROM (_at - last_update))
          ELSE video_duration
        END
      ),
      live_duration = (
        CASE WHEN live_stream OR live_video
          THEN live_duration + EXTRACT(EPOCH FROM (_at - last_update))
          ELSE live_duration
        END
      ),
      coins_earned = (
        coins_earned + LEAST((EXTRACT(EPOCH FROM (_at - last_update)) * hourly_coins) / 3600, 2147483647)
      ),
      last_update = _at,
      live_stream = _live_stream,
      live_video = _live_video,
      hourly_coins = hourly_coins
    WHERE
      guildid = _guildid
      AND
      userid = _userid
    RETURNING *;
  END;
$$ LANGUAGE PLPGSQL;

-- Function to retouch session? Or handle in application?
-- Function to finish session? Or handle in application?
-- Does database function make transaction, or application?

CREATE VIEW voice_sessions_combined AS
  SELECT
    userid,
    guildid,
    start_time,
    duration,
    (start_time + duration * interval '1 second') AS end_time
  FROM voice_sessions
  UNION ALL
  SELECT
    userid,
    guildid,
    start_time,
    EXTRACT(EPOCH FROM (NOW() - start_time)) AS duration,
    NOW() AS end_time
  FROM voice_sessions_ongoing;

CREATE FUNCTION study_time_between(_guildid BIGINT, _userid BIGINT, _start TIMESTAMPTZ, _end TIMESTAMPTZ)
  RETURNS INTEGER
AS $$
  BEGIN
    RETURN (
      SELECT
        SUM(COALESCE(EXTRACT(EPOCH FROM (upper(part) - lower(part))), 0))
      FROM (
        SELECT
        unnest(range_agg(tstzrange(start_time, end_time)) * multirange(tstzrange(_start, _end))) AS part
        FROM voice_sessions_combined
        WHERE
          (_guildid IS NULL OR guildid=_guildid)
          AND userid=_userid
          AND start_time < _end
          AND end_time > _start
      ) AS disjoint_parts
    );
  END;
$$ LANGUAGE PLPGSQL;

CREATE FUNCTION study_time_since(_guildid BIGINT, _userid BIGINT, _timestamp TIMESTAMPTZ)
  RETURNS INTEGER
AS $$
  BEGIN
    RETURN (SELECT study_time_between(_guildid, _userid, _timestamp, NOW()));
  END;
$$ LANGUAGE PLPGSQL;

-- }}}

-- Activity Rank Data {{{
CREATE TABLE xp_ranks(
  rankid SERIAL PRIMARY KEY,
  roleid BIGINT NOT NULL,
  guildid BIGINT NOT NULL REFERENCES guild_config ON DELETE CASCADE,
  required INTEGER NOT NULL,
  reward INTEGER NOT NULL,
  message TEXT
);
CREATE UNIQUE INDEX xp_ranks_roleid ON xp_ranks (roleid);
CREATE INDEX xp_ranks_guild_required ON xp_ranks (guildid, required);

CREATE TABLE voice_ranks(
  rankid SERIAL PRIMARY KEY,
  roleid BIGINT NOT NULL,
  guildid BIGINT NOT NULL REFERENCES guild_config ON DELETE CASCADE,
  required INTEGER NOT NULL,
  reward INTEGER NOT NULL,
  message TEXT
);
CREATE UNIQUE INDEX voice_ranks_roleid ON voice_ranks (roleid);
CREATE INDEX voice_ranks_guild_required ON voice_ranks (guildid, required);

CREATE TABLE msg_ranks(
  rankid SERIAL PRIMARY KEY,
  roleid BIGINT NOT NULL,
  guildid BIGINT NOT NULL REFERENCES guild_config ON DELETE CASCADE,
  required INTEGER NOT NULL,
  reward INTEGER NOT NULL,
  message TEXT
);
CREATE UNIQUE INDEX msg_ranks_roleid ON msg_ranks (roleid);
CREATE INDEX msg_ranks_guild_required ON msg_ranks (guildid, required);

CREATE TABLE member_ranks(
  guildid BIGINT NOT NULL,
  userid BIGINT NOT NULL,
  current_xp_rankid INTEGER REFERENCES xp_ranks ON DELETE SET NULL,
  current_voice_rankid INTEGER REFERENCES voice_ranks ON DELETE SET NULL,
  current_msg_rankid INTEGER REFERENCES msg_ranks ON DELETE SET NULL,
  last_roleid BIGINT,
  PRIMARY KEY (guildid, userid),
  FOREIGN KEY (guildid, userid) REFERENCES members (guildid, userid)
);

CREATE TABLE season_stats(
  guildid BIGINT NOT NULL,
  userid BIGINT NOT NULL,
  voice_stats INTEGER NOT NULL DEFAULT 0,
  xp_stats INTEGER NOT NULL DEFAULT 0,
  message_stats INTEGER NOT NULL DEFAULT 0,
  season_start TIMESTAMPTZ,
  updated_at TIMESTAMPTZ NOT NULL DEFAULT now(),
  PRIMARY KEY (guildid, userid),
  FOREIGN KEY (guildid, userid) REFERENCES members (guildid, userid)
);

-- }}}

-- Rented Room data {{{
CREATE TABLE rented_rooms(
  channelid BIGINT PRIMARY KEY,
  guildid BIGINT NOT NULL,
  ownerid BIGINT NOT NULL,
  created_at TIMESTAMPTZ DEFAULT now(),
  deleted_at TIMESTAMPTZ,
  coin_balance INTEGER NOT NULL DEFAULT 0,
  name TEXT,
  last_tick TIMESTAMPTZ,
  contribution INTEGER NOT NULL DEFAULT 0,
  FOREIGN KEY (guildid, ownerid) REFERENCES members (guildid, userid) ON DELETE CASCADE
);
CREATE INDEX rented_owners ON rented_rooms(guildid, ownerid);

CREATE TABLE rented_members(
  channelid BIGINT NOT NULL REFERENCES rented_rooms(channelid) ON DELETE CASCADE,
  userid BIGINT NOT NULL
);
CREATE INDEX rented_members_channels ON rented_members (channelid);
CREATE INDEX rented_members_users ON rented_members (userid);
-- }}}

-- Scheduled Sessions {{{
CREATE TABLE schedule_slots(
  slotid INTEGER PRIMARY KEY,
  created_at TIMESTAMPTZ DEFAULT now()
);

CREATE TABLE schedule_guild_config(
  guildid BIGINT PRIMARY KEY REFERENCES guild_config ON DELETE CASCADE,
  schedule_cost INTEGER,
  reward INTEGER,
  bonus_reward INTEGER,
  min_attendance INTEGER,
  lobby_channel BIGINT,
  room_channel BIGINT,
  blacklist_after INTEGER,
  blacklist_role BIGINT,
  created_at TIMESTAMPTZ DEFAULT now()
);

CREATE TABLE schedule_channels(
  guildid BIGINT NOT NULL REFERENCES schedule_guild_config ON DELETE CASCADE,
  channelid BIGINT NOT NULL,
  PRIMARY KEY (guildid, channelid)
);

CREATE TABLE schedule_sessions(
  guildid BIGINT NOT NULL REFERENCES schedule_guild_config ON DELETE CASCADE,
  slotid INTEGER NOT NULL REFERENCES schedule_slots ON DELETE CASCADE,
  opened_at TIMESTAMPTZ,
  closed_at TIMESTAMPTZ,
  messageid BIGINT,
  created_at TIMESTAMPTZ DEFAULT now(),
  PRIMARY KEY (guildid, slotid)
);

CREATE TABLE schedule_session_members(
  guildid BIGINT NOT NULL,
  userid BIGINT NOT NULL,
  slotid INTEGER NOT NULL,
  booked_at TIMESTAMPTZ NOT NULL DEFAULT now(),
  attended BOOLEAN NOT NULL DEFAULT False,
  clock INTEGER NOT NULL DEFAULT 0,
  book_transactionid INTEGER REFERENCES coin_transactions,
  reward_transactionid INTEGER REFERENCES coin_transactions,
  PRIMARY KEY (guildid, userid, slotid),
  FOREIGN KEY (guildid, userid) REFERENCES members ON DELETE CASCADE,
  FOREIGN KEY (guildid, slotid) REFERENCES schedule_sessions (guildid, slotid) ON DELETE CASCADE
);
CREATE INDEX schedule_session_members_users ON schedule_session_members(userid, slotid);

-- }}}

-- RoleMenus {{{
CREATE TYPE RoleMenuType AS ENUM(
    'REACTION',
    'BUTTON',
    'DROPDOWN'
);


CREATE TABLE role_menus(
    menuid SERIAL PRIMARY KEY,
    guildid BIGINT NOT NULL REFERENCES guild_config (guildid) ON DELETE CASCADE,
    channelid BIGINT,
    messageid BIGINT,
    name TEXT NOT NULL,
    enabled BOOLEAN NOT NULL DEFAULT True,
    required_roleid BIGINT,
    sticky BOOLEAN,
    refunds BOOLEAN,
    obtainable INTEGER,
    menutype RoleMenuType NOT NULL,
    templateid INTEGER,
    rawmessage TEXT,
    default_price INTEGER,
    event_log BOOLEAN
);
CREATE INDEX role_menu_guildid ON role_menus (guildid);



CREATE TABLE role_menu_roles(
    menuroleid SERIAL PRIMARY KEY,
    menuid INTEGER NOT NULL REFERENCES role_menus (menuid) ON DELETE CASCADE,
    roleid BIGINT NOT NULL,
    label TEXT NOT NULL,
    emoji TEXT,
    description TEXT,
    price INTEGER,
    duration INTEGER,
    rawreply TEXT
);
CREATE INDEX role_menu_roles_menuid ON role_menu_roles (menuid);
CREATE INDEX role_menu_roles_roleid ON role_menu_roles (roleid);


CREATE TABLE role_menu_history(
    equipid SERIAL PRIMARY KEY,
    menuid INTEGER NOT NULL REFERENCES role_menus (menuid) ON DELETE CASCADE,
    roleid BIGINT NOT NULL,
    userid BIGINT NOT NULL,
    obtained_at TIMESTAMPTZ NOT NULL,
    transactionid INTEGER REFERENCES coin_transactions (transactionid) ON DELETE SET NULL,
    expires_at TIMESTAMPTZ,
    removed_at TIMESTAMPTZ
);
CREATE INDEX role_menu_history_menuid ON role_menu_history (menuid);
CREATE INDEX role_menu_history_roleid ON role_menu_history (roleid);
-- }}}

-- Member Role Data {{{
CREATE TABLE past_member_roles(
  guildid BIGINT NOT NULL,
  userid BIGINT NOT NULL,
  roleid BIGINT NOT NULL,
  _timestamp TIMESTAMPTZ DEFAULT now(),
  FOREIGN KEY (guildid, userid) REFERENCES members (guildid, userid)
);
CREATE INDEX member_role_persistence_members ON past_member_roles (guildid, userid);
-- }}}

-- Member profile tags {{{
CREATE TABLE member_profile_tags(
  tagid SERIAL PRIMARY KEY,
  guildid BIGINT NOT NULL,
  userid BIGINT NOT NULL,
  tag TEXT NOT NULL,
  _timestamp TIMESTAMPTZ DEFAULT now(),
  FOREIGN KEY (guildid, userid) REFERENCES members (guildid, userid)
);
CREATE INDEX member_profile_tags_members ON member_profile_tags (guildid, userid);
-- }}}

-- Member goals {{{
CREATE TABLE user_weekly_goals(
  userid BIGINT NOT NULL,
  weekid INTEGER NOT NULL,
  task_goal INTEGER,
  study_goal INTEGER,
  review_goal INTEGER,
  message_goal INTEGER,
  _timestamp TIMESTAMPTZ DEFAULT now(),
  PRIMARY KEY (userid, weekid),
  FOREIGN KEY (userid) REFERENCES user_config (userid) ON DELETE CASCADE
);
CREATE INDEX user_weekly_goals_users ON user_weekly_goals (userid);

CREATE TABLE user_monthly_goals(
  userid BIGINT NOT NULL,
  monthid INTEGER NOT NULL,
  task_goal INTEGER,
  study_goal INTEGER,
  review_goal INTEGER,
  message_goal INTEGER,
  _timestamp TIMESTAMPTZ DEFAULT now(),
  PRIMARY KEY (userid, monthid),
  FOREIGN KEY (userid) REFERENCES user_config (userid) ON DELETE CASCADE
);
CREATE INDEX user_monthly_goals_users ON user_monthly_goals (userid);

CREATE TABLE member_weekly_goals(
  guildid BIGINT NOT NULL,
  userid BIGINT NOT NULL,
  weekid INTEGER NOT NULL, -- Epoch time of the start of the UTC week
  study_goal INTEGER,
  task_goal INTEGER,
  review_goal INTEGER,
  message_goal INTEGER,
  _timestamp TIMESTAMPTZ DEFAULT now(),
  PRIMARY KEY (guildid, userid, weekid),
  FOREIGN KEY (guildid, userid) REFERENCES members (guildid, userid) ON DELETE CASCADE
);
CREATE INDEX member_weekly_goals_members ON member_weekly_goals (guildid, userid);

CREATE TABLE member_weekly_goal_tasks(
  taskid SERIAL PRIMARY KEY,
  guildid BIGINT NOT NULL,
  userid BIGINT NOT NULL,
  weekid INTEGER NOT NULL,
  content TEXT NOT NULL,
  completed BOOLEAN NOT NULL DEFAULT FALSE,
  _timestamp TIMESTAMPTZ DEFAULT now(),
  FOREIGN KEY (weekid, guildid, userid) REFERENCES member_weekly_goals (weekid, guildid, userid) ON DELETE CASCADE
);
CREATE INDEX member_weekly_goal_tasks_members_weekly ON member_weekly_goal_tasks (guildid, userid, weekid);

CREATE TABLE member_monthly_goals(
  guildid BIGINT NOT NULL,
  userid BIGINT NOT NULL,
  monthid INTEGER NOT NULL, -- Epoch time of the start of the UTC month
  study_goal INTEGER,
  task_goal INTEGER,
  review_goal INTEGER,
  message_goal INTEGER,
  _timestamp TIMESTAMPTZ DEFAULT now(),
  PRIMARY KEY (guildid, userid, monthid),
  FOREIGN KEY (guildid, userid) REFERENCES members (guildid, userid) ON DELETE CASCADE
);
CREATE INDEX member_monthly_goals_members ON member_monthly_goals (guildid, userid);

CREATE TABLE member_monthly_goal_tasks(
  taskid SERIAL PRIMARY KEY,
  guildid BIGINT NOT NULL,
  userid BIGINT NOT NULL,
  monthid INTEGER NOT NULL,
  content TEXT NOT NULL,
  completed BOOLEAN NOT NULL DEFAULT FALSE,
  _timestamp TIMESTAMPTZ DEFAULT now(),
  FOREIGN KEY (monthid, guildid, userid) REFERENCES member_monthly_goals (monthid, guildid, userid) ON DELETE CASCADE
);
CREATE INDEX member_monthly_goal_tasks_members_monthly ON member_monthly_goal_tasks (guildid, userid, monthid);

-- }}}

-- Timer Data {{{
create TABLE timers(
  channelid BIGINT PRIMARY KEY,
  guildid BIGINT NOT NULL REFERENCES guild_config (guildid),
  notification_channelid BIGINT,
  focus_length INTEGER NOT NULL,
  break_length INTEGER NOT NULL,
  last_started TIMESTAMPTZ,
  inactivity_threshold INTEGER,
  channel_name TEXT,
  pretty_name TEXT,
  ownerid BIGINT REFERENCES user_config,
  manager_roleid BIGINT,
  last_messageid BIGINT,
  voice_alerts BOOLEAN,
  auto_restart BOOLEAN
);
CREATE INDEX timers_guilds ON timers (guildid);
-- }}}

-- Topgg Data {{{
create TABLE topgg(
  voteid SERIAL PRIMARY KEY,
  userid BIGINT NOT NULL,
  boostedTimestamp TIMESTAMPTZ NOT NULL
);
CREATE INDEX topgg_userid_timestamp ON topgg (userid, boostedTimestamp);

CREATE TABLE topgg_guild_whitelist(
  appid TEXT,
  guildid BIGINT,
  PRIMARY KEY(appid, guildid)
);
-- }}}

-- Sponsor Data {{{
CREATE TABLE sponsor_guild_whitelist(
  appid TEXT,
  guildid BIGINT,
  PRIMARY KEY(appid, guildid)
);
-- }}}

-- LionGem audit log {{{
CREATE TYPE GemTransactionType AS ENUM (
  'ADMIN',
  'GIFT',
  'PURCHASE',
  'AUTOMATIC'
);

CREATE TABLE gem_transactions(
  transactionid SERIAL PRIMARY KEY,
  transaction_type GemTransactionType NOT NULL,
  actorid BIGINT NOT NULL,
  from_account BIGINT,
  to_account BIGINT,
  amount INTEGER NOT NULL,
  description TEXT NOT NULL,
  note TEXT,
  reference TEXT,
  _timestamp TIMESTAMPTZ DEFAULT now()
);
CREATE INDEX gem_transactions_from ON gem_transactions (from_account);
-- }}}

-- Skin Data {{{
CREATE TABLE global_available_skins(
  skin_id SERIAL PRIMARY KEY,
  skin_name TEXT NOT NULL
);
CREATE INDEX global_available_skin_names ON global_available_skins (skin_name);

CREATE TABLE customised_skins(
  custom_skin_id SERIAL PRIMARY KEY,
  base_skin_id INTEGER REFERENCES global_available_skins (skin_id),
  _timestamp TIMESTAMPTZ DEFAULT now()
);

CREATE TABLE customised_skin_property_ids(
  property_id SERIAL PRIMARY KEY,
  card_id TEXT NOT NULL,
  property_name TEXT NOT NULL,
  UNIQUE(card_id, property_name)
);

CREATE TABLE customised_skin_properties(
  custom_skin_id INTEGER NOT NULL REFERENCES customised_skins (custom_skin_id),
  property_id INTEGER NOT NULL REFERENCES customised_skin_property_ids (property_id),
  value TEXT NOT NULL,
  PRIMARY KEY (custom_skin_id, property_id)
);
CREATE INDEX customised_skin_property_skin_id ON customised_skin_properties(custom_skin_id);

CREATE VIEW customised_skin_data AS
  SELECT
    skins.custom_skin_id AS custom_skin_id,
    skins.base_skin_id AS base_skin_id,
    properties.property_id AS property_id,
    prop_ids.card_id AS card_id,
    prop_ids.property_name AS property_name,
    properties.value AS value
  FROM
    customised_skins skins
  LEFT JOIN customised_skin_properties properties ON skins.custom_skin_id = properties.custom_skin_id
  LEFT JOIN customised_skin_property_ids prop_ids ON properties.property_id = prop_ids.property_id;


CREATE TABLE user_skin_inventory(
  itemid SERIAL PRIMARY KEY,
  userid BIGINT NOT NULL REFERENCES user_config (userid) ON DELETE CASCADE,
  custom_skin_id INTEGER NOT NULL REFERENCES customised_skins (custom_skin_id) ON DELETE CASCADE,
  transactionid INTEGER REFERENCES gem_transactions (transactionid),
  active BOOLEAN NOT NULL DEFAULT FALSE,
  acquired_at TIMESTAMPTZ DEFAULT now(),
  expires_at TIMESTAMPTZ
);
CREATE INDEX user_skin_inventory_users ON user_skin_inventory(userid);
CREATE UNIQUE INDEX user_skin_inventory_active ON user_skin_inventory(userid) WHERE active = TRUE;

CREATE VIEW user_active_skins AS
  SELECT
    *
  FROM user_skin_inventory
  WHERE active=True;
-- }}}


-- Premium Guild Data {{{
CREATE TABLE premium_guilds(
  guildid BIGINT PRIMARY KEY REFERENCES guild_config,
  premium_since TIMESTAMPTZ NOT NULL DEFAULT now(),
  premium_until TIMESTAMPTZ NOT NULL DEFAULT now(),
  custom_skin_id INTEGER REFERENCES customised_skins
);

-- Contributions members have made to guild premium funds
CREATE TABLE premium_guild_contributions(
  contributionid SERIAL PRIMARY KEY,
  userid BIGINT NOT NULL REFERENCES user_config,
  guildid BIGINT NOT NULL REFERENCES premium_guilds,
  transactionid INTEGER REFERENCES gem_transactions,
  duration INTEGER NOT NULL,
  _timestamp TIMESTAMPTZ DEFAULT now()
);
-- }}}


-- Stream Alerts {{{

-- DROP TABLE IF EXISTS stream_alerts;
-- DROP TABLE IF EXISTS streams;
-- DROP TABLE IF EXISTS alert_channels;
-- DROP TABLE IF EXISTS streamers;

CREATE TABLE streamers(
  userid BIGINT PRIMARY KEY,
  login_name TEXT NOT NULL,
  display_name TEXT NOT NULL
);

CREATE TABLE alert_channels(
  subscriptionid SERIAL PRIMARY KEY,
  guildid BIGINT NOT NULL,
  channelid BIGINT NOT NULL,
  streamerid BIGINT NOT NULL REFERENCES streamers (userid) ON DELETE CASCADE,
  created_by BIGINT NOT NULL,
  created_at TIMESTAMPTZ NOT NULL DEFAULT NOW(),
  paused BOOLEAN NOT NULL DEFAULT FALSE,
  end_delete BOOLEAN NOT NULL DEFAULT FALSE,
  live_message TEXT,
  end_message TEXT
);
CREATE INDEX alert_channels_guilds ON alert_channels (guildid);
CREATE UNIQUE INDEX alert_channels_channelid_streamerid ON alert_channels (channelid, streamerid);

CREATE TABLE streams(
  streamid SERIAL PRIMARY KEY,
  streamerid BIGINT NOT NULL REFERENCES streamers (userid) ON DELETE CASCADE,
  start_at TIMESTAMPTZ NOT NULL,
  twitch_stream_id BIGINT,
  game_name TEXT,
  title TEXT,
  end_at TIMESTAMPTZ
);

CREATE TABLE stream_alerts(
    alertid SERIAL PRIMARY KEY,
    streamid INTEGER NOT NULL REFERENCES streams (streamid) ON DELETE CASCADE,
    subscriptionid INTEGER NOT NULL REFERENCES alert_channels (subscriptionid) ON DELETE CASCADE,
    sent_at TIMESTAMPTZ NOT NULL,
    messageid BIGINT NOT NULL,
    resolved_at TIMESTAMPTZ
);


-- }}}
-- Channel Linker {{{

CREATE TABLE links(
  linkid SERIAL PRIMARY KEY,
  name TEXT
);

CREATE TABLE channel_webhooks(
  channelid BIGINT PRIMARY KEY,
  webhookid BIGINT NOT NULL,
  token TEXT NOT NULL
);

CREATE TABLE channel_links(
  linkid INTEGER NOT NULL REFERENCES links (linkid) ON DELETE CASCADE,
  channelid BIGINT NOT NULL REFERENCES channel_webhooks (channelid) ON DELETE CASCADE,
  PRIMARY KEY (linkid, channelid)
);


-- }}}


-- Nowlist {{{

CREATE TABLE nowlist_tasks(
  userid BIGINT PRIMARY KEY,
  name TEXT NOT NULL,
  task TEXT NOT NULL,
  started_at TIMESTAMPTZ NOT NULL,
  done_at TIMESTAMPTZ
);

-- }}}

-- Shoutouts {{{

CREATE TABLE shoutouts(
  userid BIGINT PRIMARY KEY,
  content TEXT NOT NULL,
  created_at TIMESTAMPTZ NOT NULL DEFAULT NOW()
);

-- }}}

-- Counters {{{

CREATE TABLE counters(
  counterid SERIAL PRIMARY KEY,
  name TEXT NOT NULL,
  created_at TIMESTAMPTZ NOT NULL DEFAULT NOW()
);
CREATE UNIQUE INDEX counters_name ON counters (name);

CREATE TABLE counter_log(
  entryid SERIAL PRIMARY KEY,
  counterid INTEGER NOT NULL REFERENCES counters (counterid) ON UPDATE CASCADE ON DELETE CASCADE,
  userid INTEGER NOT NULL,
  value INTEGER NOT NULL,
  created_at TIMESTAMPTZ NOT NULL DEFAULT NOW(),
  context_str TEXT
);
CREATE INDEX counter_log_counterid ON counter_log (counterid);
-- }}}

-- Tags {{{

CREATE TABLE channel_tags(
  tagid SERIAL PRIMARY KEY,
  channelid BIGINT NOT NULL,
  name TEXT NOT NULL,
  content TEXT NOT NULL,
  created_by BIGINT,
  created_at TIMESTAMPTZ NOT NULL DEFAULT NOW(),
  updated_at TIMESTAMPTZ
);
CREATE UNIQUE INDEX channel_tags_channelid_name ON channel_tags (channelid, name);

-- }}}


<<<<<<< HEAD
-- User and Community Profiles {{{ 

CREATE TABLE user_profiles(
  profileid SERIAL PRIMARY KEY,
  nickname TEXT,
  created_at TIMESTAMPTZ NOT NULL DEFAULT NOW()
);

CREATE TABLE profiles_discord(
  linkid SERIAL PRIMARY KEY,
  profileid INTEGER NOT NULL REFERENCES user_profiles (profileid) ON DELETE CASCADE ON UPDATE CASCADE,
  userid BIGINT NOT NULL,
  created_at TIMESTAMPTZ NOT NULL DEFAULT NOW()
);
CREATE UNIQUE INDEX profiles_discord_profileid ON profiles_discord (profileid);
CREATE INDEX profiles_discord_userid ON profiles_discord (userid);

CREATE TABLE profiles_twitch(
  linkid SERIAL PRIMARY KEY,
  profileid INTEGER NOT NULL REFERENCES user_profiles (profileid) ON DELETE CASCADE ON UPDATE CASCADE,
  userid BIGINT NOT NULL,
  created_at TIMESTAMPTZ NOT NULL DEFAULT NOW()
);
CREATE UNIQUE INDEX profiles_twitch_profileid ON profiles_twitch (profileid);
CREATE INDEX profiles_twitch_userid ON profiles_twitch (userid);

CREATE TABLE communities(
  communityid SERIAL PRIMARY KEY,
  created_at TIMESTAMPTZ NOT NULL DEFAULT NOW()
);

CREATE TABLE communities_discord(
  guildid BIGINT PRIMARY KEY,
  communityid INTEGER NOT NULL REFERENCES communities (communityid) ON DELETE CASCADE ON UPDATE CASCADE,
  linked_at TIMESTAMPTZ NOT NULL DEFAULT NOW()
);
CREATE UNIQUE INDEX communities_discord_communityid ON communities_discord (communityid);

CREATE TABLE communities_twitch(
  channelid BIGINT PRIMARY KEY,
  communityid INTEGER NOT NULL REFERENCES communities (communityid) ON DELETE CASCADE ON UPDATE CASCADE,
  linked_at TIMESTAMPTZ NOT NULL DEFAULT NOW()
);
CREATE UNIQUE INDEX communities_twitch_communityid ON communities_twitch (communityid);

CREATE TABLE community_members(
  memberid SERIAL PRIMARY KEY,
  communityid INTEGER NOT NULL REFERENCES communities (communityud) ON DELETE CASCADE ON UPDATE CASCADE,
  profileid INTEGER NOT NULL REFERENCES user_profiles (profileid) ON DELETE CASCADE ON UPDATE CASCADE,
  created_at TIMESTAMPTZ NOT NULL DEFAULT NOW()
)
CREATE UNIQUE INDEX community_members_communityid_profileid ON community_members (communityid, profileid);
-- }}}

-- Twitch Auth {{
CREATE TABLE twitch_tokens(
  userid BIGINT PRIMARY KEY,
=======
-- Twitch User Auth {{{
CREATE TABLE twitch_user_auth(
  userid TEXT PRIMARY KEY,
>>>>>>> 9c738ecb
  access_token TEXT NOT NULL,
  expires_at TIMESTAMPTZ NOT NULL,
  refresh_token TEXT NOT NULL,
  obtained_at TIMESTAMPTZ
);
<<<<<<< HEAD
-- }}



=======


CREATE TABLE twitch_user_scopes(
  userid TEXT REFERENCES twitch_user_auth (userid) ON DELETE CASCADE ON UPDATE CASCADE,
  scope TEXT
);
CREATE INDEX twitch_user_scopes_userid ON twitch_user_scopes (userid);

-- }}}
>>>>>>> 9c738ecb


-- Analytics Data {{{
CREATE SCHEMA "analytics";

CREATE TABLE analytics.snapshots(
  snapshotid SERIAL PRIMARY KEY,
  appname TEXT NOT NULL REFERENCES bot_config (appname),
  guild_count INTEGER NOT NULL,
  member_count INTEGER NOT NULL,
  user_count INTEGER NOT NULL,
  in_voice INTEGER NOT NULL,
  created_at TIMESTAMPTZ NOT NULL DEFAULT (now() at time zone 'utc')
);


CREATE TABLE analytics.events(
  eventid SERIAL PRIMARY KEY,
  appname TEXT NOT NULL REFERENCES bot_config (appname),
  ctxid BIGINT,
  guildid BIGINT,
  created_at TIMESTAMPTZ NOT NULL DEFAULT (now() at time zone 'utc')
);

CREATE TYPE analytics.CommandStatus AS ENUM(
  'COMPLETED',
  'CANCELLED',
  'FAILED'
);

CREATE TABLE analytics.commands(
  cmdname TEXT NOT NULL,
  cogname TEXT,
  userid BIGINT NOT NULL,
  status analytics.CommandStatus NOT NULL,
  error TEXT,
  execution_time REAL NOT NULL
) INHERITS (analytics.events);


CREATE TYPE analytics.GuildAction AS ENUM(
  'JOINED',
  'LEFT'
);

CREATE TABLE analytics.guilds(
  guildid BIGINT NOT NULL,
  action analytics.GuildAction NOT NULL
) INHERITS (analytics.events);


CREATE TYPE analytics.VoiceAction AS ENUM(
  'JOINED',
  'LEFT'
);

CREATE TABLE analytics.voice_sessions(
  userid BIGINT NOT NULL,
  action analytics.VoiceAction NOT NULL
) INHERITS (analytics.events);

CREATE TABLE analytics.gui_renders(
  cardname TEXT NOT NULL,
  duration INTEGER NOT NULL
) INHERITS (analytics.events);
-- }}}

-- vim: set fdm=marker:<|MERGE_RESOLUTION|>--- conflicted
+++ resolved
@@ -1485,7 +1485,6 @@
 -- }}}
 
 
-<<<<<<< HEAD
 -- User and Community Profiles {{{ 
 
 CREATE TABLE user_profiles(
@@ -1540,26 +1539,14 @@
 CREATE UNIQUE INDEX community_members_communityid_profileid ON community_members (communityid, profileid);
 -- }}}
 
--- Twitch Auth {{
-CREATE TABLE twitch_tokens(
-  userid BIGINT PRIMARY KEY,
-=======
 -- Twitch User Auth {{{
 CREATE TABLE twitch_user_auth(
   userid TEXT PRIMARY KEY,
->>>>>>> 9c738ecb
   access_token TEXT NOT NULL,
   expires_at TIMESTAMPTZ NOT NULL,
   refresh_token TEXT NOT NULL,
   obtained_at TIMESTAMPTZ
 );
-<<<<<<< HEAD
--- }}
-
-
-
-=======
-
 
 CREATE TABLE twitch_user_scopes(
   userid TEXT REFERENCES twitch_user_auth (userid) ON DELETE CASCADE ON UPDATE CASCADE,
@@ -1568,7 +1555,6 @@
 CREATE INDEX twitch_user_scopes_userid ON twitch_user_scopes (userid);
 
 -- }}}
->>>>>>> 9c738ecb
 
 
 -- Analytics Data {{{
