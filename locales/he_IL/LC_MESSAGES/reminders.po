--- conflicted
+++ resolved
@@ -26,30 +26,18 @@
 #, possible-python-brace-format
 msgctxt "create_reminder|error:past"
 msgid "The provided reminder time {timestamp} is in the past!"
-<<<<<<< HEAD
-msgstr ""
-=======
 msgstr "התאריך שהבאת לתזכיר {timestamp} הוא בעבר!"
->>>>>>> 7d59bc6d
 
 #: src/modules/reminders/cog.py:123
 msgctxt "create_reminder|error:too_fast"
 msgid ""
 "You cannot set a repeating reminder with a period less than 10 minutes."
-<<<<<<< HEAD
-msgstr ""
-=======
 msgstr "אתה לא יכול ליצור תזכיר עם אינטרבל של פחות מ10 דקות."
->>>>>>> 7d59bc6d
 
 #: src/modules/reminders/cog.py:133
 msgctxt "create_reminder|error:too_many"
 msgid "Sorry, you have reached the maximum of `25` reminders."
-<<<<<<< HEAD
-msgstr ""
-=======
 msgstr "סליחה, הגעת למגבלה של 25 תזכירים!"
->>>>>>> 7d59bc6d
 
 #: src/modules/reminders/cog.py:149
 msgctxt "create_reminder|error:cannot_dm"
@@ -57,11 +45,8 @@
 "I cannot direct message you! Do you have me blocked or direct messages "
 "closed?"
 msgstr ""
-<<<<<<< HEAD
-=======
 "אני לא יכול לשלוח לך הודעות פרטיות! חסמת אותי במקרה או שאולי ההודעות הפרטיות"
 " שלך סגורות?"
->>>>>>> 7d59bc6d
 
 #: src/modules/reminders/cog.py:186
 #, possible-python-brace-format
@@ -70,11 +55,8 @@
 "Could not parse `{given}` as a valid reminder time. Try entering the time in"
 " the form `HH:MM` or `YYYY-MM-DD HH:MM`."
 msgstr ""
-<<<<<<< HEAD
-=======
 "לא הצלחתי להבין את `{given}` כזמן. נסה להשתמש בפורמט הנכון `HH:MM` או `YYYY-"
 "MM-DD HH:MM`."
->>>>>>> 7d59bc6d
 
 #: src/modules/reminders/cog.py:329
 msgctxt "cmd:reminders"
@@ -84,11 +66,7 @@
 #: src/modules/reminders/cog.py:332
 msgctxt "cmd:reminders|desc"
 msgid "View and set your reminders."
-<<<<<<< HEAD
-msgstr ""
-=======
 msgstr "הצג וצור תזכירים."
->>>>>>> 7d59bc6d
 
 #: src/modules/reminders/cog.py:353
 msgctxt "cmd:remindme"
@@ -98,11 +76,7 @@
 #: src/modules/reminders/cog.py:354
 msgctxt "cmd:remindme|desc"
 msgid "View and set task reminders."
-<<<<<<< HEAD
-msgstr ""
-=======
 msgstr "הצג וצור תזכירי מטלות."
->>>>>>> 7d59bc6d
 
 #: src/modules/reminders/cog.py:361
 msgctxt "cmd:reminders_cancel"
@@ -115,10 +89,7 @@
 "Cancel a single reminder. Use /reminders to clear or cancel multiple "
 "reminders."
 msgstr ""
-<<<<<<< HEAD
-=======
 "בטל תזכור בודד. השתמש בתפריט ב  /reminders כדי לבטל כמה תזכירים בבת אחת."
->>>>>>> 7d59bc6d
 
 #: src/modules/reminders/cog.py:368
 msgctxt "cmd:reminders_cancel|param:reminder"
@@ -203,11 +174,7 @@
 #: src/modules/reminders/cog.py:533
 msgctxt "cmd:remindme_at|error|title"
 msgid "Could not create reminder!"
-<<<<<<< HEAD
-msgstr ""
-=======
 msgstr "לא הצלחתי ליצור את התזכיר!"
->>>>>>> 7d59bc6d
 
 #: src/modules/reminders/cog.py:564
 #, possible-python-brace-format
@@ -216,11 +183,8 @@
 "Cannot parse \"{partial}\" as a time. Try the format HH:MM or YYYY-MM-DD "
 "HH:MM"
 msgstr ""
-<<<<<<< HEAD
-=======
 "לא הצלחתי להבין את \"{partial}\" בתור זמן. השתמשו בפורמט HH:MM או YYYY-MM-DD"
 " HH:MM"
->>>>>>> 7d59bc6d
 
 #: src/modules/reminders/cog.py:571
 msgctxt "cmd:remindme_in"
@@ -265,65 +229,26 @@
 #: src/modules/reminders/cog.py:619
 msgctxt "cmd:remindme_in|error|title"
 msgid "Could not create reminder!"
-msgstr ""
+msgstr "לא הצלחתי ליצור את התזכיר!"
 
 #: src/modules/reminders/ui.py:47
 msgctxt "ui:reminderlist|button:clear|confirm|title"
 msgid "Are You Sure?"
-<<<<<<< HEAD
-msgstr ""
-=======
 msgstr "אתם בטוחים?"
->>>>>>> 7d59bc6d
 
 #: src/modules/reminders/ui.py:50
 #, possible-python-brace-format
 msgctxt "ui:reminderlist|button:clear|confirm|desc"
 msgid "Are you sure you want to delete your `{count}` reminder?"
 msgid_plural "Are you sure you want to clear your `{count}` reminders?"
-<<<<<<< HEAD
-msgstr[0] ""
-msgstr[1] ""
-msgstr[2] ""
-msgstr[3] ""
-=======
 msgstr[0] "אתם בטוחים שאתם רוצים לנקות את התזכור?"
 msgstr[1] "אתם בטוחים שאתם רוצים לנקות שני תזכורים?"
 msgstr[2] "אתם בטוחים שאתם רוצים לנקות `{count}` תזכורים?"
 msgstr[3] "אתם בטוחים שאתם רוצים לנקות `{count}` תזכורים?"
->>>>>>> 7d59bc6d
 
 #: src/modules/reminders/ui.py:57
 msgctxt "ui:reminderlist|button:clear|confirm|button:yes"
 msgid "Yes, clear my reminders"
-<<<<<<< HEAD
-msgstr ""
-
-#: src/modules/reminders/ui.py:68
-msgctxt "ui:reminderlist|button:clear|success|desc"
-msgid "Your reminders have been cleared!"
-msgstr ""
-
-#: src/modules/reminders/ui.py:77
-msgctxt "ui:reminderlist|button:clear|confirm|button:cancel"
-msgid "Cancel"
-msgstr ""
-
-#: src/modules/reminders/ui.py:89
-msgctxt "ui:reminderlist|button:clear|label"
-msgid "Clear Reminders"
-msgstr ""
-
-#: src/modules/reminders/ui.py:110
-msgctxt "ui:reminderlist|button:new|modal|field:time|label"
-msgid "When would you like to be reminded?"
-msgstr ""
-
-#: src/modules/reminders/ui.py:120
-msgctxt "ui:reminderlist|button:new|modal|field:repeat|label"
-msgid "How often should the reminder repeat?"
-msgstr ""
-=======
 msgstr "כן, נקה את התזכירים שלי"
 
 #: src/modules/reminders/ui.py:68
@@ -350,88 +275,59 @@
 msgctxt "ui:reminderlist|button:new|modal|field:repeat|label"
 msgid "How often should the reminder repeat?"
 msgstr "כל כמה זמן אני צריך להזכיר לך את זה?"
->>>>>>> 7d59bc6d
 
 #: src/modules/reminders/ui.py:124
 msgctxt "ui:reminderlist|button:new|modal|field:repeat|placeholder"
 msgid "1 day 10 hours 5 minutes (Leave empty for no repeat.)"
 msgstr ""
-<<<<<<< HEAD
-=======
 "יום 1 10 שעות 5 דקות (באנגלית, השאר ריק אם אתה לא רוצה שהתזכיר יחזור על "
 "עצמו)"
->>>>>>> 7d59bc6d
 
 #: src/modules/reminders/ui.py:133
 msgctxt "ui:reminderlist|button:new|modal|field:content|label"
 msgid "What should I remind you?"
-<<<<<<< HEAD
-msgstr ""
-=======
 msgstr "מה אני צריך להזכיר לך?"
->>>>>>> 7d59bc6d
 
 #: src/modules/reminders/ui.py:144
 msgctxt "ui:reminderlist|button:new|modal|title"
 msgid "Set a Reminder"
-<<<<<<< HEAD
-msgstr ""
-=======
 msgstr "צור תזכיר"
->>>>>>> 7d59bc6d
 
 #: src/modules/reminders/ui.py:157
 #, possible-python-brace-format
 msgctxt "ui:reminderlist|button:new|modal|parse|error:interval"
 msgid "Cannot parse '{value}' as a duration."
-<<<<<<< HEAD
-msgstr ""
-=======
 msgstr "לא הצלחתי להבין את `{value}` בתור אורך זמן."
->>>>>>> 7d59bc6d
 
 #: src/modules/reminders/ui.py:180
 msgctxt "ui:reminderlist|button:new|label"
 msgid "New Reminder"
-<<<<<<< HEAD
-msgstr ""
-=======
 msgstr "תזכיר חדש"
->>>>>>> 7d59bc6d
 
 #: src/modules/reminders/ui.py:208
 msgctxt "ui:reminderlist|select:remove|placeholder"
 msgid "Select to cancel"
-<<<<<<< HEAD
-msgstr ""
-=======
 msgstr "בחר כדי לבטל."
->>>>>>> 7d59bc6d
 
 #: src/modules/reminders/ui.py:264
 msgctxt "ui:reminderlist|embed:list|author"
 msgid "Your reminders"
-<<<<<<< HEAD
-msgstr ""
-=======
 msgstr "התזכירים שלך"
->>>>>>> 7d59bc6d
 
 #: src/modules/reminders/ui.py:270
 msgctxt "ui:reminderlist|embed:list|footer"
 msgid "Click a reminder to jump back to the context!"
-<<<<<<< HEAD
-msgstr ""
+msgstr "לחץ על תזכיר כדי לקפוץ לקונטקסט שלו!"
 
 #: src/modules/reminders/ui.py:277
 msgctxt "ui:reminderlist|embed:no_reminders|title"
 msgid "You have no reminders set!"
-msgstr ""
+msgstr "אין לך תזכירים!"
 
 #: src/modules/reminders/ui.py:286
 msgctxt "ui:reminderlist|embed|tips:name"
 msgid "Reminder Tips"
-msgstr ""
+msgstr "טיפים לקביעת תזכירים"
 
 #: src/modules/reminders/ui.py:290
 #, possible-python-brace-format
@@ -442,53 +338,6 @@
 "- Both commands support repeating reminders using the `every` parameter.\n"
 "- Remember to tell me your timezone with {timezone_cmd} if you haven't already!"
 msgstr ""
-
-#: src/modules/reminders/data.py:63
-msgctxt "reminder_set|title"
-msgid "Reminder Set!"
-msgstr ""
-
-#: src/modules/reminders/data.py:67
-#, possible-python-brace-format
-msgctxt "reminder_set|desc"
-msgid ""
-"At {timestamp} I will remind you about:\n"
-"> {content}"
-msgstr ""
-
-#: src/modules/reminders/data.py:79
-msgctxt "reminder_set|field:repeat|name"
-msgid "Repeats"
-msgstr ""
-
-#: src/modules/reminders/data.py:83
-#, possible-python-brace-format
-msgctxt "reminder_set|field:repeat|value"
-msgid ""
-"This reminder will repeat every `{interval}` (after the first reminder)."
-msgstr ""
-=======
-msgstr "לחץ על תזכיר כדי לקפוץ לקונטקסט שלו!"
-
-#: src/modules/reminders/ui.py:277
-msgctxt "ui:reminderlist|embed:no_reminders|title"
-msgid "You have no reminders set!"
-msgstr "אין לך תזכירים!"
-
-#: src/modules/reminders/ui.py:286
-msgctxt "ui:reminderlist|embed|tips:name"
-msgid "Reminder Tips"
-msgstr "טיפים לקביעת תזכירים"
-
-#: src/modules/reminders/ui.py:290
-#, possible-python-brace-format
-msgctxt "ui:reminderlist|embed|tips:value"
-msgid ""
-"- Use {at_cmd} to set a reminder at a known time (e.g. `at 10 am`).\n"
-"- Use {in_cmd} to set a reminder in a certain time (e.g. `in 2 hours`).\n"
-"- Both commands support repeating reminders using the `every` parameter.\n"
-"- Remember to tell me your timezone with {timezone_cmd} if you haven't already!"
-msgstr ""
 "- השתמש ב  {at_cmd} כדי ליצור תזכיר בשעה ספציפית. \n"
 "השתמש ב{in_cmd} כדי ליצור תזכיר בעוד זמן ספציפי.\n"
 "- שתי הפקודות תומכות חזרה באינטרבל באמצעות שימוש ב `every`\n"
@@ -520,7 +369,6 @@
 msgid ""
 "This reminder will repeat every `{interval}` (after the first reminder)."
 msgstr "התזכיר יחזור כל `{interval}` אחרי הפעם הראשונה שתקבלו אותו."
->>>>>>> 7d59bc6d
 
 #: src/modules/reminders/data.py:94
 msgctxt "reminder|embed"
