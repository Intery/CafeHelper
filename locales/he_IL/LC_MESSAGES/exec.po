# SOME DESCRIPTIVE TITLE.
# Copyright (C) YEAR THE PACKAGE'S COPYRIGHT HOLDER
# This file is distributed under the same license as the PACKAGE package.
# FIRST AUTHOR <EMAIL@ADDRESS>, YEAR.
# 
# Translators:
# Interitio, 2023
# Ari Horesh, 2023
# 
#, fuzzy
msgid ""
msgstr ""
"Project-Id-Version: PACKAGE VERSION\n"
"Report-Msgid-Bugs-To: \n"
"POT-Creation-Date: 2023-09-13 08:47+0300\n"
"PO-Revision-Date: 2023-08-28 13:43+0000\n"
"Last-Translator: Ari Horesh, 2023\n"
"Language-Team: Hebrew (Israel) (https://app.transifex.com/leobot/teams/174919/he_IL/)\n"
"MIME-Version: 1.0\n"
"Content-Type: text/plain; charset=UTF-8\n"
"Content-Transfer-Encoding: 8bit\n"
"Language: he_IL\n"
"Plural-Forms: nplurals=4; plural=(n == 1 && n % 1 == 0) ? 0 : (n == 2 && n % 1 == 0) ? 1: (n % 10 == 0 && n % 1 == 0 && n > 10) ? 2 : 3;\n"

#: src/modules/sysadmin/exec_cog.py:257
msgctxt "ward:sys_admin|failed"
msgid "You must be a bot owner to do this!"
msgstr "אתה צריך להיות הבעלים של הבוט כדי לעשות את זה!"

#: src/modules/sysadmin/exec_cog.py:262
msgid "async"
msgstr "אסינכרוני"

#: src/modules/sysadmin/exec_cog.py:263
msgid "Execute arbitrary code with Exec"
msgstr "הרץ קוד ארביטררי עם אקסק"

#: src/modules/sysadmin/exec_cog.py:325
msgctxt "command"
msgid "eval"
msgstr "eval"

#: src/modules/sysadmin/exec_cog.py:326
msgctxt "command:eval"
msgid "Execute arbitrary code with Eval"
msgstr "Execute arbitrary code with Eval"

#: src/modules/sysadmin/exec_cog.py:329
msgctxt "command:eval|param:string"
msgid "Code to evaluate."
msgstr "Code to evaluate."

#: src/modules/sysadmin/exec_cog.py:336
msgctxt "command"
msgid "asyncall"
msgstr "asyncall"

#: src/modules/sysadmin/exec_cog.py:337
msgctxt "command:asyncall|desc"
msgid "Execute arbitrary code on all shards."
msgstr "Execute arbitrary code on all shards."

#: src/modules/sysadmin/exec_cog.py:340
msgctxt "command:asyncall|param:string"
msgid "Cross-shard code to execute. Cannot reference ctx!"
msgstr "Cross-shard code to execute. Cannot reference ctx!"

#: src/modules/sysadmin/exec_cog.py:341
msgctxt "command:asyncall|param:target"
msgid "Target shard app name, see autocomplete for options."
msgstr "Target shard app name, see autocomplete for options."

#: src/modules/sysadmin/exec_cog.py:384
msgid "reload"
msgstr "טען מחדש"

#: src/modules/sysadmin/exec_cog.py:385
msgid "Reload a given LionBot extension. Launches an ExecUI."
msgstr "Reload a given LionBot extension. Launches an ExecUI."

#: src/modules/sysadmin/exec_cog.py:388
msgid "Name of the extension to reload. See autocomplete for options."
<<<<<<< HEAD
msgstr ""

#: src/modules/sysadmin/exec_cog.py:389
msgid "Whether to force an extension reload even if it doesn't exist."
msgstr ""

=======
msgstr "Name of the extesion to reload. See autocomplete for options."

#: src/modules/sysadmin/exec_cog.py:389
msgid "Whether to force an extension reload even if it doesn't exist."
msgstr "Whether to force an extension reload even if it doesn't exist."

>>>>>>> 7d59bc6d
#: src/modules/sysadmin/exec_cog.py:425
msgid "shutdown"
msgstr "כבה"

#: src/modules/sysadmin/exec_cog.py:426
msgid "Shutdown (or restart) the client."
msgstr "Shutdown (or restart) the client."<|MERGE_RESOLUTION|>--- conflicted
+++ resolved
@@ -80,21 +80,12 @@
 
 #: src/modules/sysadmin/exec_cog.py:388
 msgid "Name of the extension to reload. See autocomplete for options."
-<<<<<<< HEAD
-msgstr ""
-
-#: src/modules/sysadmin/exec_cog.py:389
-msgid "Whether to force an extension reload even if it doesn't exist."
-msgstr ""
-
-=======
 msgstr "Name of the extesion to reload. See autocomplete for options."
 
 #: src/modules/sysadmin/exec_cog.py:389
 msgid "Whether to force an extension reload even if it doesn't exist."
 msgstr "Whether to force an extension reload even if it doesn't exist."
 
->>>>>>> 7d59bc6d
 #: src/modules/sysadmin/exec_cog.py:425
 msgid "shutdown"
 msgstr "כבה"
