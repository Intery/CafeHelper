--- conflicted
+++ resolved
@@ -30,21 +30,13 @@
 #: src/modules/shop/cog.py:117
 msgctxt "cmd:shop"
 msgid "shop"
-msgstr ""
-
-#: src/modules/shop/cog.py:118
-msgctxt "cmd:shop|desc"
-msgid "Purchase coloures, roles, and other goodies with LionCoins."
-msgstr ""
-
-<<<<<<< HEAD
-=======
+msgstr "חנות"
+
 #: src/modules/shop/cog.py:118
 msgctxt "cmd:shop|desc"
 msgid "Purchase coloures, roles, and other goodies with LionCoins."
 msgstr "קנו צבעים, רולים, ודברים שונים באמצעות מטבעות!"
 
->>>>>>> 7d59bc6d
 #: src/modules/shop/cog.py:124
 msgctxt "cmd:shop_open"
 msgid "open"
@@ -619,20 +611,12 @@
 #, possible-python-brace-format
 msgctxt "ui:colourstore|embed|footer:paged"
 msgid "Page {current}/{total}"
-<<<<<<< HEAD
-msgstr ""
-=======
 msgstr "עמוד {current}/{total}"
->>>>>>> 7d59bc6d
 
 #: src/modules/shop/shops/colours.py:1264
 msgctxt "ui:colourstore|embed|field:warning|name"
 msgid "Note!"
-<<<<<<< HEAD
-msgstr ""
-=======
 msgstr "פתקית!"
->>>>>>> 7d59bc6d
 
 #: src/modules/shop/shops/colours.py:1268
 #, possible-python-brace-format
@@ -640,8 +624,4 @@
 msgid ""
 "Purchasing a new colour role will *replace* your currently colour {current} "
 "without refund!"
-<<<<<<< HEAD
-msgstr ""
-=======
-msgstr "קנייה של צבע חדש *תחליף* את הצבע הנוכחי שלך {current} ללא החזר כספי!"
->>>>>>> 7d59bc6d
+msgstr "קנייה של צבע חדש *תחליף* את הצבע הנוכחי שלך {current} ללא החזר כספי!"