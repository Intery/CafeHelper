--- conflicted
+++ resolved
@@ -8,11 +8,7 @@
 msgstr ""
 "Project-Id-Version: PACKAGE VERSION\n"
 "Report-Msgid-Bugs-To: \n"
-<<<<<<< HEAD
-"POT-Creation-Date: 2023-10-15 15:58+0300\n"
-=======
 "POT-Creation-Date: 2023-10-24 14:37+0300\n"
->>>>>>> df9090f5
 "PO-Revision-Date: YEAR-MO-DA HO:MI+ZONE\n"
 "Last-Translator: FULL NAME <EMAIL@ADDRESS>\n"
 "Language-Team: LANGUAGE <LL@li.org>\n"
@@ -157,29 +153,17 @@
 msgid "You have insufficient server permissions to use this UI!"
 msgstr ""
 
-<<<<<<< HEAD
-#: src/utils/ui/config.py:156
-=======
 #: src/utils/ui/config.py:157
->>>>>>> df9090f5
 msgctxt "ui:configui|button:edit|label"
 msgid "Edit"
 msgstr ""
 
-<<<<<<< HEAD
-#: src/utils/ui/config.py:195
-=======
 #: src/utils/ui/config.py:196
->>>>>>> df9090f5
 msgctxt "ui:guild_config_base|button:reset|label"
 msgid "Reset"
 msgstr ""
 
-<<<<<<< HEAD
-#: src/utils/ui/config.py:330
-=======
 #: src/utils/ui/config.py:331
->>>>>>> df9090f5
 msgctxt "ui:dashboard|error:section_too_long"
 msgid ""
 "Oops, the settings in this configuration section are too large, and I can "
