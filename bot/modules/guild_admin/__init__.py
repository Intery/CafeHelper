--- conflicted
+++ resolved
@@ -2,8 +2,5 @@
 
 from . import guild_config
 from . import statreset
-<<<<<<< HEAD
-from . import reaction_roles
-=======
 from . import new_members
->>>>>>> ed3ead4f
+from . import reaction_roles