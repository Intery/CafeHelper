from typing import Optional, TYPE_CHECKING
import math
from collections import namedtuple
import asyncio
from datetime import timedelta, datetime

import discord

from meta import LionBot
from meta.logger import log_wrap, log_context
from utils.lib import MessageArgs, utc_now, replace_multiple
from core.lion_guild import LionGuild
from core.data import CoreData
from babel.translator import ctx_locale
from gui.errors import RenderingException

from . import babel, logger
from .data import TimerData
from .ui import TimerStatusUI
from .graphics import get_timer_card
from .lib import TimerRole, channel_name_keys, focus_alert_path, break_alert_path
from .options import TimerConfig, TimerOptions

from babel.settings import LocaleSettings

_p, _np = babel._p, babel._np


Stage = namedtuple('Stage', ['focused', 'start', 'duration', 'end'])


class Timer:
    __slots__ = (
        'bot',
        'data',
        'lguild',
        'config',
        'last_seen',
        'status_view',
        'last_status_message',
        '_hook',
        '_state',
        '_lock',
        '_last_voice_update',
        '_voice_update_task',
        '_voice_update_lock',
        '_run_task',
        '_loop_task',
        'destroyed',
    )

    break_name = _p('timer|stage:break|name', "BREAK")
    focus_name = _p('timer|stage:focus|name', "FOCUS")

    def __init__(self, bot: LionBot, data: TimerData.Timer, lguild: LionGuild):
        self.bot = bot
        self.data = data
        self.lguild = lguild
        self.config = TimerConfig(data.channelid, data)

        log_context.set(f"tid: {self.data.channelid}")

        # State
        self.last_seen: dict[int, int] = {}  # memberid -> last seen timestamp
        self.status_view: Optional[TimerStatusUI] = None  # Current TimerStatusUI
        self.last_status_message: Optional[discord.Message] = None  # Last deliever notification message
        self._hook: Optional[CoreData.LionHook] = None  # Cached notification webhook

        self._state: Optional[Stage] = None  # The currently active Stage
        self._lock = asyncio.Lock()  # Stage change and CRUD lock

        # Timestamp of the last voice update, used to compute the next update time
        self._last_voice_update = None
        # Wait task for the current pending channel name update
        self._voice_update_task = None
        # Lock to prevent channel name update race
        self._voice_update_lock = asyncio.Lock()

        # Wait task for the update loop. May be safely cancelled to pause updates.
        self._run_task = None
        # Main loop task. Should not be cancelled.
        self._loop_task = None

        self.destroyed = False

    def __repr__(self):
        # TODO: Add lock status and current state and stage
        return (
            "<Timer "
            f"channelid={self.data.channelid} "
            f"channel='{self.channel}' "
            f"guildid={self.data.guildid} "
            f"guild='{self.guild}' "
            f"members={len(self.members)} "
            f"pattern='{self.data.focus_length}/{self.data.break_length}' "
            f"base_name={self.data.pretty_name!r} "
            f"format_string={self.data.channel_name!r}"
            ">"
        )

    @property
    def locale(self) -> LocaleSettings.GuildLocale:
        return self.lguild.config.get(LocaleSettings.GuildLocale.setting_id)

    @property
    def auto_restart(self) -> bool:
        """
        Whether to automatically restart a stopped timer when a user joins.
        """
        return bool(self.data.auto_restart)

    @property
    def guild(self) -> Optional[discord.Guild]:
        """
        The discord.Guild that this timer belongs to.
        """
        return self.bot.get_guild(self.data.guildid)

    @property
    def channel(self) -> Optional[discord.VoiceChannel]:
        """
        The discord VoiceChannel that this timer lives in.
        """
        return self.bot.get_channel(self.data.channelid)

    @property
    def notification_channel(self) -> Optional[discord.abc.Messageable]:
        """
        The Messageable channel to which to send timer notifications.
        """
        if cid := self.data.notification_channelid:
            channel = self.bot.get_channel(cid)
        else:
            channel = self.lguild.config.get('pomodoro_channel').value
        if channel is None:
            channel = self.channel
        return channel

    async def get_notification_webhook(self) -> Optional[discord.Webhook]:
        channel = self.notification_channel
        if channel:
            cid = channel.id
            if self._hook and self._hook.channelid == cid:
                hook = self._hook
            else:
                hook = self._hook = await self.bot.core.data.LionHook.fetch(cid)
                if not hook:
                    # Attempt to create and save webhook
                    # TODO: Localise
                    t = self.bot.translator.t
                    ctx_locale.set(self.locale.value)
                    try:
                        if channel.permissions_for(channel.guild.me).manage_webhooks:
                            avatar = self.bot.user.avatar
                            avatar_data = (await avatar.to_file()).fp.read() if avatar else None
                            webhook = await channel.create_webhook(
                                avatar=avatar_data,
                                name=t(_p(
                                    'timer|webhook|name',
                                    "{bot_name} Pomodoro"
                                )).format(bot_name=self.bot.user.name),
                                reason=t(_p(
                                    'timer|webhook|audit_reason',
                                    "Pomodoro Notifications"
                                ))
                            )
                            hook = await self.bot.core.data.LionHook.create(
                                channelid=channel.id,
                                token=webhook.token,
                                webhookid=webhook.id
                            )
                        elif channel.permissions_for(channel.guild.me).send_messages:
                            await channel.send(t(_p(
                                'timer|webhook|error:insufficient_permissions',
                                "I require the `MANAGE_WEBHOOKS` permission to send pomodoro notifications here!"
                            )))
                    except discord.HTTPException:
                        logger.warning(
                            "Unexpected Exception caught while creating timer notification webhook "
                            f"for timer: {self!r}",
                            exc_info=True
                        )
            if hook:
                return hook.as_webhook(client=self.bot)

    @property
    def members(self) -> list[discord.Member]:
        """
        The list of members of the current timer.

        Uses voice channel member cache as source-of-truth.
        """
        if (chan := self.channel):
            members = [
                member for member in chan.members if not member.bot and 1148167212901859328 in [role.id for role in member.roles]
            ]
        else:
            members = []
        return members

    @property
    def owned(self) -> bool:
        """
        Whether this timer is "owned".

        Owned timers have slightly different UI.
        """
        return bool(self.data.ownerid)

    @property
    def running(self) -> bool:
        """
        Whether this timer is currently running.
        """
        return bool(self.data.last_started)

    @property
    def channel_name(self) -> str:
        """
        The configured formatted name of the voice channel.

        Usually does not match the actual voice channel name due to Discord ratelimits.
        """
        channel_name_format = self.data.channel_name or "{name} - {stage}"
        channel_name = replace_multiple(channel_name_format, self.channel_name_map())

        # Truncate to maximum name length
        return channel_name[:100]

    @property
    def base_name(self) -> str:
        if not (name := self.data.pretty_name):
            pattern = f"{int(self.data.focus_length // 60)}/{int(self.data.break_length // 60)}"
            name = self.bot.translator.t(_p(
                'timer|default_base_name',
                "Timer {pattern}"
            ), locale=self.locale.value).format(pattern=pattern)
        return name

    @property
    def pattern(self) -> str:
        data = self.data
        return f"{int(data.focus_length // 60)}/{int(data.break_length // 60)}"

    def channel_name_map(self):
        """
        Compute the replace map used to format the channel name.
        """
        t = self.bot.translator.t
        stage = self.current_stage
        pattern = self.pattern
        name = self.base_name
        if stage is not None:
            remaining = int(math.ceil((stage.end - utc_now()).total_seconds() / 60))
            stagestr = t(self.focus_name if stage.focused else self.break_name, locale=self.locale.value)
        else:
            remaining = self.data.focus_length // 60
            stagestr = t(self.focus_name, locale=self.locale.value)

        mapping = {
            '{remaining}': f"{remaining}m",
            '{stage}': stagestr,
            '{members}': str(len(self.members)),
            '{name}': name,
            '{pattern}': pattern
        }
        return mapping

    @property
    def voice_alerts(self) -> bool:
        """
        Whether voice alerts are enabled for this timer.

        Takes into account the default.
        """
        if (alerts := self.data.voice_alerts) is None:
            alerts = True
        return alerts

    @property
    def current_stage(self) -> Optional[Stage]:
        """
        Calculate the current stage.

        Returns None if the timer is currently stopped.
        """
        if self.running:
            now = utc_now()
            focusl = self.data.focus_length
            breakl = self.data.break_length
            interval = focusl + breakl

            diff = (now - self.data.last_started).total_seconds()
            diff %= interval
            if diff > focusl:
                stage_focus = False
                stage_start = now - timedelta(seconds=(diff - focusl))
                stage_duration = breakl
            else:
                stage_focus = True
                stage_start = now - timedelta(seconds=diff)
                stage_duration = focusl
            stage_end = stage_start + timedelta(seconds=stage_duration)

            stage = Stage(stage_focus, stage_start, stage_duration, stage_end)
        else:
            stage = None
        return stage

    @property
    def inactivity_threshold(self):
        if (threshold := self.data.inactivity_threshold) is None:
            threshold = 3
        return threshold

    def get_member_role(self, member: discord.Member) -> TimerRole:
        """
        Calculate the highest timer permission level of the given member.
        """
        if member.guild_permissions.administrator:
            role = TimerRole.ADMIN
        elif member.id == self.data.ownerid:
            role = TimerRole.OWNER
        elif self.channel and self.channel.permissions_for(member).manage_channels:
            role = TimerRole.MANAGER
        elif (roleid := self.data.manager_roleid) and roleid in (r.id for r in member.roles):
            role = TimerRole.MANAGER
        else:
            role = TimerRole.OTHER
        return role

    @log_wrap(action="Start Timer")
    async def start(self):
        """
        Start a new or stopped timer.

        May also be used to restart the timer.
        """
        try:
            async with self._lock:
                now = utc_now()
                self.last_seen = {
                    member.id: now for member in self.members
                }
                await self.data.update(last_started=now)
                await self.send_status(with_warnings=False)
            self.launch()
        except Exception:
            logger.exception(
                f"Exception occurred while starting timer! Timer {self!r}"
            )
        else:
            logger.info(
                f"Starting timer {self!r}"
            )

    def warning_threshold(self, state: Stage) -> Optional[datetime]:
        """
        Timestamp warning threshold for last_seen, from the given stage.

        Members who have not been since this time are "at risk",
        and will be kicked on the next stage change.
        """
        if self.inactivity_threshold > 0:
            diff = self.inactivity_threshold * (self.data.break_length + self.data.focus_length)
            threshold = utc_now() - timedelta(seconds=diff)
        else:
            threshold = None
        return threshold

    @log_wrap(action='Timer Change Stage')
    async def notify_change_stage(self, from_stage, to_stage, kick=True):
        """
        Notify timer members that the stage has changed.

        This includes deleting the last status message,
        sending a new status message, pinging members, running the voice alert,
        and kicking inactive members if `kick` is True.
        """
        async with self._lock:
            tasks = []
            after_tasks = []
            # Submit channel name update request
            after_tasks.append(asyncio.create_task(self._update_channel_name()))

            if kick and (threshold := self.warning_threshold(from_stage)):
                now = utc_now()
                # Kick people who need kicking
                needs_kick = []
                for member in self.members:
                    last_seen = self.last_seen.get(member.id, None)
                    if last_seen is None:
                        last_seen = self.last_seen[member.id] = now
                    elif last_seen < threshold:
                        needs_kick.append(member)

                for member in needs_kick:
                    tasks.append(member.edit(voice_channel=None))

                notify_hook = await self.get_notification_webhook()
                if needs_kick and notify_hook:
                    t = self.bot.translator.t
                    kick_message = t(_np(
                        'timer|kicked_message',
                        "{mentions} was removed from {channel} because they were inactive! "
                        "Remember to press {tick} to register your presence every stage.",
                        "{mentions} were removed from {channel} because they were inactive! "
                        "Remember to press {tick} to register your presence every stage.",
                        len(needs_kick)
                    ), locale=self.locale.value).format(
                        channel=f"<#{self.data.channelid}>",
                        mentions=', '.join(member.mention for member in needs_kick),
                        tick=self.bot.config.emojis.tick
                    )
                    tasks.append(notify_hook.send(kick_message))

            if self.voice_alerts:
                after_tasks.append(asyncio.create_task(self._voice_alert(to_stage)))

            if tasks:
                try:
                    await asyncio.gather(*tasks)
                except Exception:
                    logger.exception(f"Exception occurred during pre-tasks for change stage in timer {self!r}")

            print("Sending Status")
            await self.send_status()
            print("Sent Status")

        if after_tasks:
            try:
                await asyncio.gather(*after_tasks)
            except Exception:
                logger.exception(f"Exception occurred during post-tasks for change stage in timer {self!r}")

    @log_wrap(action='Voice Alert')
    async def _voice_alert(self, stage: Stage):
        """
        Join the voice channel, play the associated alert, and leave the channel.
        """
        if not stage:
            return

        if not self.channel or not self.channel.permissions_for(self.guild.me).speak:
            return

        async with self.lguild.voice_lock:
            try:
                if self.guild.voice_client:
                    print("Disconnecting")
                    await self.guild.voice_client.disconnect(force=True)
                    print("Disconnected")
                alert_file = focus_alert_path if stage.focused else break_alert_path
                try:
                    print("Connecting")
                    voice_client = await self.channel.connect(timeout=60, reconnect=False)
                    print("Connected")
                except asyncio.TimeoutError:
                    logger.warning(f"Timed out while connecting to voice channel in timer {self!r}")
                    return

                with open(alert_file, 'rb') as audio_stream:
                    finished = asyncio.Event()
                    loop = asyncio.get_event_loop()

                    def voice_callback(error):
                        if error:
                            try:
                                raise error
                            except Exception:
                                logger.exception(
                                    f"Callback exception occured while playing voice alert for timer {self!r}"
                                )
                        loop.call_soon_threadsafe(finished.set)

                    voice_client.play(discord.PCMAudio(audio_stream), after=voice_callback)

                    # Quit when we finish playing or after 10 seconds, whichever comes first
                    sleep_task = asyncio.create_task(asyncio.sleep(10))
                    wait_task = asyncio.create_task(finished.wait())
                    _, pending = await asyncio.wait([sleep_task, wait_task], return_when=asyncio.FIRST_COMPLETED)
                    for task in pending:
                        task.cancel()

                    await self.guild.voice_client.disconnect(force=True)
            except Exception:
                logger.exception(
                    "Exception occurred while playing voice alert for timer {self!r}"
                )

    def stageline(self, stage: Stage):
        t = self.bot.translator.t
        ctx_locale.set(self.locale.value)

        if stage.focused:
            lazy_stageline = _p(
                'timer|status|stage:focus|statusline',
                "{channel} is now in **FOCUS**! Good luck, **BREAK** starts {timestamp}"
            )
        else:
            lazy_stageline = _p(
                'timer|status|stage:break|statusline',
                "{channel} is now on **BREAK**! Take a rest, **FOCUS** starts {timestamp}"
            )
        stageline = t(lazy_stageline).format(
            channel=f"<#{self.data.channelid}>",
            timestamp=f"<t:{int(stage.end.timestamp())}:R>"
        )
        return stageline

    async def current_status(self, with_notify=True, with_warnings=True) -> MessageArgs:
        """
        Message arguments for the current timer status message.
        """
        t = self.bot.translator.t
        now = utc_now()
        ctx_locale.set(self.locale.value)
        stage = self.current_stage

        if self.running:
            stageline = self.stageline(stage)
            warningline = ""
            needs_warning = []
            if with_warnings and self.inactivity_threshold > 0:
                threshold = self.warning_threshold(stage)
                for member in self.members:
                    last_seen = self.last_seen.get(member.id, None)
                    if last_seen is None:
                        last_seen = self.last_seen[member.id] = now
                    elif last_seen < threshold:
                        needs_warning.append(member)
                if needs_warning:
                    warningline = t(_p(
                        'timer|status|warningline',
                        "**Please press {tick} to avoid being removed on the next stage.**\n{mentions}"
                    )).format(
                        mentions=' '.join(member.mention for member in needs_warning),
                        tick=self.bot.config.emojis.tick
                    )

            if with_notify and self.members:
                # TODO: Handle case with too many members
                notifyline = ''.join(member.mention for member in self.members if member not in needs_warning)
            else:
                notifyline = ""

            if notifyline:
                notifyline = f"||{notifyline}||"

            content = "\n".join(string for string in (stageline, notifyline) if string)
            if warningline:
                embed = discord.Embed(
                    colour=discord.Colour.red(),
                    title="Warning",
                    description=warningline
                )
            else:
                embed = None
        elif self.auto_restart:
            content = t(_p(
                'timer|status|stopped:auto',
                "Timer stopped! Join {channel} to start the timer."
<<<<<<< HEAD
            )).format(channel=self.channel.mention)
            embed = None
=======
            )).format(channel=f"<#{self.data.channelid}>")
>>>>>>> 5675f728
        else:
            content = t(_p(
                'timer|status|stopped:manual',
                "Timer stopped! Press `Start` to restart the timer."
<<<<<<< HEAD
            )).format(channel=self.channel.mention)
            embed = None

        card = await get_timer_card(self.bot, self, stage)
        await card.render()
=======
            )).format(channel=f"<#{self.data.channelid}>")
>>>>>>> 5675f728

        if (ui := self.status_view) is None:
            ui = self.status_view = TimerStatusUI(self.bot, self, self.channel)

        await ui.refresh()

<<<<<<< HEAD
        return MessageArgs(
            content=content,
            embed=embed,
            file=card.as_file(f"pomodoro_{self.data.channelid}.png"),
            view=ui
        )
=======
        card = await get_timer_card(self.bot, self, stage)
        try:
            await card.render()
            file = card.as_file(f"pomodoro_{self.data.channelid}.png")
            args = MessageArgs(content=content, file=file, view=ui)
        except RenderingException:
            args = MessageArgs(content=content, view=ui)

        return args
>>>>>>> 5675f728

    @log_wrap(action='Send Timer Status')
    async def send_status(self, delete_last=True, **kwargs):
        """
        Send a new status card to the notification channel.
        """
        notify_hook = await self.get_notification_webhook()
        if not notify_hook:
            return

        # Delete last notification message if possible
        last_message_id = self.data.last_messageid
        if delete_last and last_message_id:
            try:
                if self.last_status_message:
                    await self.last_status_message.delete()
                else:
                    await notify_hook.delete_message(last_message_id)
            except discord.HTTPException:
                logger.debug(
                    f"Timer {self!r} failed to delete last status message {last_message_id}"
                )
            last_message_id = None
            self.last_status_message = None

        # Send new notification message

        # Refresh status view
        old_status = self.status_view
        self.status_view = None

        args = await self.current_status(**kwargs)
        logger.debug(
            f"Timer {self!r} is sending a new status: {args.send_args}"
        )
        try:
            message = await notify_hook.send(**args.send_args, wait=True)
            last_message_id = message.id
            self.last_status_message = message
        except discord.NotFound:
            if self._hook is not None:
                await self._hook.delete()
                self._hook = None
                # To avoid killing the client on an infinite loop (which should be impossible)
                await asyncio.sleep(1)
                await self.send_status(delete_last, **kwargs)
        except discord.HTTPException:
            pass

        # Save last message id
        if last_message_id != self.data.last_messageid:
            await self.data.update(last_messageid=last_message_id)

        if old_status is not None:
            old_status.stop()

    @log_wrap(action='Update Timer Status')
    async def update_status_card(self, **kwargs):
        """
        Update the last status card sent.
        """
        async with self._lock:
            args = await self.current_status(**kwargs)
            logger.debug(
                f"Timer {self!r} is updating last status with new status: {args.edit_args}"
            )

            last_message = self.last_status_message
            if last_message is None and self.data.last_messageid is not None:
                # Attempt to retrieve previous message
                notify_hook = await self.get_notification_webhook()
                try:
                    if notify_hook:
                        last_message = await notify_hook.fetch_message(self.data.last_messageid)
                except discord.HTTPException:
                    last_message = None
                    self.last_status_message = None
                except Exception:
                    logger.exception(
                        f"Unhandled exception while updating timer last status for timer {self!r}"
                    )

            repost = last_message is None
            if not repost:
                try:
                    await last_message.edit(**args.edit_args)
                    self.last_status_message = last_message
                except discord.NotFound:
                    repost = True
                except discord.HTTPException:
                    # Unexpected issue with sending the status message
                    logger.exception(
                        f"Exception occurred updating status for Timer {self!r}"
                    )

            if repost:
                await self.send_status(delete_last=False, with_notify=False)

    @log_wrap(action='Update Channel Name')
    async def _update_channel_name(self):
        """
        Submit a task to update the voice channel name.

        Attempts to ensure that only one task is running at a time.
        Attempts to wait until the next viable channel update slot (via ratelimit).
        """
        if self._voice_update_lock.locked():
            # Voice update is already running
            # Note that if channel editing takes a long time,
            # and the lock is waiting on that,
            # we may actually miss a channel update in this period.
            # Erring on the side of less ratelimits.
            return

        async with self._voice_update_lock:
            if self._last_voice_update:
                to_wait = ((self._last_voice_update + timedelta(minutes=5)) - utc_now()).total_seconds()
                if to_wait > 0:
                    self._voice_update_task = asyncio.create_task(asyncio.sleep(to_wait), name='timer-voice-wait')
                    try:
                        await self._voice_update_task
                    except asyncio.CancelledError:
                        return

            if not self.channel:
                return
            if not self.channel.permissions_for(self.guild.me).manage_channels:
                return

            new_name = self.channel_name
            if new_name == self.channel.name:
                return

            try:
                logger.debug(f"Requesting channel name update for timer {self}")
                await self.channel.edit(name=new_name)
            except discord.HTTPException:
                logger.warning(
                    f"Voice channel name update failed for timer {self}",
                    exc_info=True
                )
            finally:
                # Whether we fail or not, update ratelimit marker
                # (Repeatedly sending failing requests is even worse than normal ratelimits.)
                self._last_voice_update = utc_now()

    @log_wrap(action="Stop Timer")
    async def stop(self, auto_restart=False):
        """
        Stop the timer.

        Stops the run loop, and updates the last status message to a stopped message.
        """
        try:
            async with self._lock:
                if self._run_task and not self._run_task.done():
                    self._run_task.cancel()
                await self.data.update(last_started=None, auto_restart=auto_restart)
            await self.update_status_card()
        except Exception:
            logger.exception(f"Exception while stopping Timer {self!r}!")
        else:
            logger.info(f"Timer {self!r} has stopped. Auto restart is {'on' if auto_restart else 'off'}")

    @log_wrap(action="Destroy Timer")
    async def destroy(self, reason: str = None):
        """
        Deconstructs the timer, stopping all tasks.
        """
        async with self._lock:
            if self._run_task and not self._run_task.done():
                self._run_task.cancel()
            channelid = self.data.channelid
            if self.channel:
                task = asyncio.create_task(
                    self.channel.edit(name=self.data.pretty_name, reason="Reverting timer channel name")
                )
            await self.data.delete()
            self.destroyed = True
            if self.last_status_message:
                try:
                    await self.last_status_message.delete()
                except discord.HTTPException:
                    pass
            logger.info(
                f"Timer <tid: {channelid}> deleted. Reason given: {reason!r}"
            )

    @log_wrap(action='Timer Loop')
    async def _runloop(self):
        """
        Main loop which controls the
        regular stage changes and status updates.
        """
        # Allow updating with 10 seconds of drift to the next stage change
        drift = 10

        if not self.running:
            # Nothing to do
            return
        if not self.channel:
            # Underlying Discord objects do not exist, destroy the timer.
            await self.destroy(reason="Underlying channel no longer exists.")
            return

        background_tasks = set()

        self._state = current = self.current_stage
        while True:
            to_next_stage = (current.end - utc_now()).total_seconds()

            # TODO: Consider request rate and load
            if to_next_stage > 5 * 60 - drift:
                time_to_sleep = 5 * 60
            else:
                time_to_sleep = to_next_stage

            self._run_task = asyncio.create_task(asyncio.sleep(time_to_sleep))
            try:
                await self._run_task
            except asyncio.CancelledError:
                break

            if not self.running:
                # We somehow stopped without cancelling the run task?
                logger.warning(
                    f"Closing timer loop because we are no longer running. This should not happen! Timer {self!r}"
                )
                break
            if not self.channel:
                # Probably left the guild or the channel was deleted
                await self.destroy(reason="Underlying channel no longer exists")
                break

            if current.end < utc_now():
                self._state = self.current_stage
                task = asyncio.create_task(self.notify_change_stage(current, self._state))
                background_tasks.add(task)
                task.add_done_callback(background_tasks.discard)
                current = self._state
            elif self.members:
                task = asyncio.create_task(self._update_channel_name())
                background_tasks.add(task)
                task.add_done_callback(background_tasks.discard)
                task = asyncio.create_task(self.update_status_card())
                background_tasks.add(task)
                task.add_done_callback(background_tasks.discard)

        if background_tasks:
            await asyncio.gather(*background_tasks)

    def launch(self):
        """
        Launch the update loop, if the timer is running, otherwise do nothing.
        """
        if self._loop_task and not self._loop_task.done():
            self._loop_task.cancel()

        if self.running:
            self._loop_task = asyncio.create_task(self._runloop())

    async def unload(self):
        """
        Unload the timer without changing stored state.

        Waits for all background tasks to complete.
        """
        async with self._lock:
            if self._loop_task and not self._loop_task.done():
                if self._run_task and not self._run_task.done():
                    self._run_task.cancel()
                await self._loop_task<|MERGE_RESOLUTION|>--- conflicted
+++ resolved
@@ -560,39 +560,18 @@
             content = t(_p(
                 'timer|status|stopped:auto',
                 "Timer stopped! Join {channel} to start the timer."
-<<<<<<< HEAD
-            )).format(channel=self.channel.mention)
-            embed = None
-=======
             )).format(channel=f"<#{self.data.channelid}>")
->>>>>>> 5675f728
         else:
             content = t(_p(
                 'timer|status|stopped:manual',
                 "Timer stopped! Press `Start` to restart the timer."
-<<<<<<< HEAD
-            )).format(channel=self.channel.mention)
-            embed = None
-
-        card = await get_timer_card(self.bot, self, stage)
-        await card.render()
-=======
             )).format(channel=f"<#{self.data.channelid}>")
->>>>>>> 5675f728
 
         if (ui := self.status_view) is None:
             ui = self.status_view = TimerStatusUI(self.bot, self, self.channel)
 
         await ui.refresh()
 
-<<<<<<< HEAD
-        return MessageArgs(
-            content=content,
-            embed=embed,
-            file=card.as_file(f"pomodoro_{self.data.channelid}.png"),
-            view=ui
-        )
-=======
         card = await get_timer_card(self.bot, self, stage)
         try:
             await card.render()
@@ -602,7 +581,6 @@
             args = MessageArgs(content=content, view=ui)
 
         return args
->>>>>>> 5675f728
 
     @log_wrap(action='Send Timer Status')
     async def send_status(self, delete_last=True, **kwargs):
