this_package = 'modules'

active = [
    '.sysadmin',
    '.config',
    '.user_config',
    '.skins',
    '.schedule',
    '.economy',
    '.ranks',
    '.reminders',
    '.shop',
    '.statistics',
    '.pomodoro',
    '.rooms',
    '.tasklist',
    '.rolemenus',
    '.member_admin',
    '.moderation',
    '.video_channels',
    '.meta',
<<<<<<< HEAD
    '.blanket',
    '.voicefix',
=======
    '.sponsors',
    '.topgg',
    '.premium',
>>>>>>> d3a14cb9
    '.test',
]


async def setup(bot):
    for ext in active:
        await bot.load_extension(ext, package=this_package)<|MERGE_RESOLUTION|>--- conflicted
+++ resolved
@@ -19,14 +19,11 @@
     '.moderation',
     '.video_channels',
     '.meta',
-<<<<<<< HEAD
     '.blanket',
     '.voicefix',
-=======
     '.sponsors',
     '.topgg',
     '.premium',
->>>>>>> d3a14cb9
     '.test',
 ]
 
